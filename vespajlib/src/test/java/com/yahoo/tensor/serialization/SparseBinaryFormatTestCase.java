// Copyright 2016 Yahoo Inc. Licensed under the terms of the Apache 2.0 license. See LICENSE in the project root.
package com.yahoo.tensor.serialization;

import com.google.common.collect.Sets;
import com.yahoo.tensor.Tensor;
import org.junit.Test;

import java.util.Arrays;
import java.util.Set;

import static org.junit.Assert.assertEquals;

/**
 * Tests for the sparse binary format.
 *
 * @author geirst
 */
public class SparseBinaryFormatTestCase {

<<<<<<< HEAD
    private static void assertSerialization(String tensorString) {
        assertSerialization(Tensor.from(tensorString));
    }

    private static void assertSerialization(String tensorString, Set<String> dimensions) {
        Tensor tensor = Tensor.from(tensorString);
        assertEquals(dimensions, tensor.type().dimensionNames());
        assertSerialization(tensor);
    }

    private static void assertSerialization(Tensor tensor) {
        byte[] encodedTensor = TypedBinaryFormat.encode(tensor);
        Tensor decodedTensor = TypedBinaryFormat.decode(null, encodedTensor);
        assertEquals(tensor, decodedTensor);
    }

=======
>>>>>>> f1dff9bd
    @Test
    public void testSerialization() {
        assertSerialization("tensor(x{}):{}");
        assertSerialization("tensor(x{}):{{x:0}:2.0}");
        assertSerialization("tensor(dimX{},dimY{}):{{dimX:labelA,dimY:labelB}:2.0,{dimY:labelC,dimX:labelD}:3.0}");
        assertSerialization("tensor(x{},y{}):{{x:0,y:1}:2.0}");
        assertSerialization("tensor(x{},y{}):{{x:0,y:1}:2.0,{x:1,y:4}:3.0}");
        assertSerialization("tensor(x{},y{},z{}):{{y:0,x:0,z:3}:2.0}");
        assertSerialization("tensor(x{},y{},z{}):{{y:0,x:0,z:3}:2.0,{y:1,x:0,z:6}:3.0}");
    }

    @Test
    public void requireThatSerializationFormatDoNotChange() {
        byte[] encodedTensor = new byte[] {1, // binary format type
                2, // num dimensions
                2, (byte)'x', (byte)'y', 1, (byte)'z', // dimensions
                2, // num cells,
                2, (byte)'a', (byte)'b', 1, (byte)'e', 64, 0, 0, 0, 0, 0, 0, 0, // cell 0
                2, (byte)'c', (byte)'d', 1, (byte)'e', 64, 8, 0, 0, 0, 0, 0, 0}; // cell 1
        assertEquals(Arrays.toString(encodedTensor),
                Arrays.toString(TypedBinaryFormat.encode(Tensor.from("tensor(xy{},z{}):{{xy:ab,z:e}:2.0,{xy:cd,z:e}:3.0}"))));
    }

    private void assertSerialization(String tensorString) {
        assertSerialization(Tensor.from(tensorString));
    }

    private void assertSerialization(Tensor tensor) {
        byte[] encodedTensor = TypedBinaryFormat.encode(tensor);
        Tensor decodedTensor = TypedBinaryFormat.decode(tensor.type(), encodedTensor);
        assertEquals(tensor, decodedTensor);
    }

}
<|MERGE_RESOLUTION|>--- conflicted
+++ resolved
@@ -17,25 +17,6 @@
  */
 public class SparseBinaryFormatTestCase {
 
-<<<<<<< HEAD
-    private static void assertSerialization(String tensorString) {
-        assertSerialization(Tensor.from(tensorString));
-    }
-
-    private static void assertSerialization(String tensorString, Set<String> dimensions) {
-        Tensor tensor = Tensor.from(tensorString);
-        assertEquals(dimensions, tensor.type().dimensionNames());
-        assertSerialization(tensor);
-    }
-
-    private static void assertSerialization(Tensor tensor) {
-        byte[] encodedTensor = TypedBinaryFormat.encode(tensor);
-        Tensor decodedTensor = TypedBinaryFormat.decode(null, encodedTensor);
-        assertEquals(tensor, decodedTensor);
-    }
-
-=======
->>>>>>> f1dff9bd
     @Test
     public void testSerialization() {
         assertSerialization("tensor(x{}):{}");
