// Copyright Vespa.ai. Licensed under the terms of the Apache 2.0 license. See LICENSE in the project root.
package ai.vespa.llm.completion;

import com.yahoo.api.annotations.Beta;

import java.util.Objects;

/**
 * A completion from a language model.
 *
 * @author bratseth
 */
@Beta
public record Completion(String text, FinishReason finishReason) {

    public enum FinishReason {

        /** The maximum length of a completion was reached. */
        length,

        /** The completion is the predicted ending of the prompt. */
        stop,

        /** The completion is not finished yet, more tokens are incoming. */
        none,

<<<<<<< HEAD
        /** Other, may be encountered for models with specific stop tokens, e.g. 'eos' for deepseek. */
        other,

        /** An error occurred while generating the completion */
        error
=======
        /** An error occurred while generating the completion. */
        error,

        /** The request for the completion was discarded without raising an error. */
        discard 
>>>>>>> b4ffd1c8
    }

    public Completion(String text, FinishReason finishReason) {
        this.text = Objects.requireNonNull(text);
        this.finishReason = Objects.requireNonNull(finishReason);
    }

    /** Returns the generated text completion. */
    public String text() { return text; }

    /** Returns the reason this completion ended. */
    public FinishReason finishReason() { return finishReason; }

    public static Completion from(String text) {
        return from(text, FinishReason.stop);
    }

    public static Completion from(String text, FinishReason reason) {
        return new Completion(text, reason);
    }

}<|MERGE_RESOLUTION|>--- conflicted
+++ resolved
@@ -24,19 +24,14 @@
         /** The completion is not finished yet, more tokens are incoming. */
         none,
 
-<<<<<<< HEAD
         /** Other, may be encountered for models with specific stop tokens, e.g. 'eos' for deepseek. */
         other,
 
         /** An error occurred while generating the completion */
-        error
-=======
-        /** An error occurred while generating the completion. */
         error,
 
         /** The request for the completion was discarded without raising an error. */
         discard 
->>>>>>> b4ffd1c8
     }
 
     public Completion(String text, FinishReason finishReason) {
