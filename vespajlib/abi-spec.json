--- conflicted
+++ resolved
@@ -4190,24 +4190,6 @@
     ],
     "fields" : [ ]
   },
-<<<<<<< HEAD
-=======
-  "ai.vespa.llm.client.openai.OpenAiClient" : {
-    "superClass" : "java.lang.Object",
-    "interfaces" : [
-      "ai.vespa.llm.LanguageModel"
-    ],
-    "attributes" : [
-      "public"
-    ],
-    "methods" : [
-      "public void <init>()",
-      "public java.util.List complete(ai.vespa.llm.completion.Prompt, ai.vespa.llm.InferenceParameters)",
-      "public java.util.concurrent.CompletableFuture completeAsync(ai.vespa.llm.completion.Prompt, ai.vespa.llm.InferenceParameters, java.util.function.Consumer)"
-    ],
-    "fields" : [ ]
-  },
->>>>>>> e300c225
   "ai.vespa.llm.completion.Completion$FinishReason" : {
     "superClass" : "java.lang.Enum",
     "interfaces" : [ ],
