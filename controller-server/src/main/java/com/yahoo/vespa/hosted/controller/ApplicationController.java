--- conflicted
+++ resolved
@@ -238,24 +238,18 @@
 
             // Ensure that the deploying change is tested
             // FIXME: For now only for non-self-triggering applications - VESPA-8418
-<<<<<<< HEAD
-            if ( ! application.deploymentJobs().isSelfTriggering() && !zone.environment().isManuallyDeployed() && 
-                 ! application.deploymentJobs().isDeployableTo(zone.environment(), application.deploying())) {
+            if ( ! application.deploymentJobs().isSelfTriggering() && 
+                 ! zone.environment().isManuallyDeployed() && 
+                 ! application.deploymentJobs().isDeployableTo(zone.environment(), application.deploying()))
                 throw new IllegalArgumentException("Rejecting deployment of " + application + " to " + zone +
-                                                   " as pending " + application.deploying().get() + " is untested");
-            }
-=======
-            if ( ! application.deploymentJobs().isSelfTriggering() && ! zone.environment().isManuallyDeployed() && ! application.deploymentJobs().isDeployableTo(zone.environment(), application.deploying()))
-                throw new IllegalArgumentException("Rejecting deployment of " + application + " to " + zone +
-                                                           " as pending " + application.deploying().get() +
-                                                           " is untested");
+                                                   " as pending " + application.deploying().get() +
+                                                   " is untested");
 
             DeploymentJobs.JobType jobType = DeploymentJobs.JobType.from(controller.zoneRegistry().system(), zone);
             ApplicationRevision revision = toApplicationPackageRevision(applicationPackage, options.screwdriverBuildJob);
->>>>>>> 8f682354
 
             if( ! options.deployCurrentVersion) {
-                // Add missing information to application (unless we're deplying the previous version (initial staging step)
+                // Add missing information to application (unless we're deploying the previous version (initial staging step)
                 application = application.with(applicationPackage.deploymentSpec());
                 application = application.with(applicationPackage.validationOverrides());
                 if (options.screwdriverBuildJob.isPresent() && options.screwdriverBuildJob.get().screwdriverId != null)
