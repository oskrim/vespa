// Copyright 2017 Yahoo Holdings. Licensed under the terms of the Apache 2.0 license. See LICENSE in the project root.
package com.yahoo.search.handler;

import com.google.inject.Inject;
import com.yahoo.collections.Tuple2;
import com.yahoo.component.ComponentSpecification;
import com.yahoo.component.Vtag;
import com.yahoo.component.chain.Chain;
import com.yahoo.component.chain.ChainsConfigurer;
import com.yahoo.component.chain.model.ChainsModel;
import com.yahoo.component.chain.model.ChainsModelBuilder;
import com.yahoo.component.provider.ComponentRegistry;
import com.yahoo.container.QrSearchersConfig;
import com.yahoo.container.core.ChainsConfig;
import com.yahoo.container.core.ContainerHttpConfig;
import com.yahoo.container.core.QrTemplatesConfig;
import com.yahoo.container.jdisc.HttpRequest;
import com.yahoo.container.jdisc.HttpResponse;
import com.yahoo.container.jdisc.LoggingRequestHandler;
import com.yahoo.container.jdisc.VespaHeaders;
import com.yahoo.container.logging.AccessLog;
import com.yahoo.container.protect.FreezeDetector;
import com.yahoo.io.IOUtils;
import com.yahoo.jdisc.Metric;
import com.yahoo.language.Linguistics;
import com.yahoo.log.LogLevel;
import com.yahoo.net.HostName;
import com.yahoo.net.UriTools;
import com.yahoo.prelude.IndexFacts;
import com.yahoo.prelude.IndexModel;
import com.yahoo.prelude.query.QueryException;
import com.yahoo.prelude.query.parser.ParseException;
import com.yahoo.prelude.query.parser.SpecialTokenRegistry;
import com.yahoo.processing.rendering.Renderer;
import com.yahoo.processing.request.CompoundName;
import com.yahoo.slime.Inspector;
import com.yahoo.slime.ObjectTraverser;
import com.yahoo.vespa.config.SlimeUtils;
import com.yahoo.yolean.Exceptions;
import com.yahoo.search.Query;
import com.yahoo.search.Result;
import com.yahoo.search.Searcher;
import com.yahoo.search.config.IndexInfoConfig;
import com.yahoo.search.query.profile.QueryProfileRegistry;
import com.yahoo.search.query.profile.compiled.CompiledQueryProfile;
import com.yahoo.search.query.profile.compiled.CompiledQueryProfileRegistry;
import com.yahoo.search.query.profile.config.QueryProfileConfigurer;
import com.yahoo.search.query.profile.config.QueryProfilesConfig;
import com.yahoo.search.query.properties.DefaultProperties;
import com.yahoo.search.rendering.RendererRegistry;
import com.yahoo.search.result.ErrorMessage;
import com.yahoo.search.searchchain.Execution;
import com.yahoo.search.searchchain.SearchChainRegistry;
import com.yahoo.search.statistics.ElapsedTime;
import com.yahoo.statistics.Callback;
import com.yahoo.statistics.Handle;
import com.yahoo.statistics.Statistics;
import com.yahoo.statistics.Value;
import com.yahoo.vespa.configdefinition.SpecialtokensConfig;
import edu.umd.cs.findbugs.annotations.NonNull;
import java.io.IOException;
import java.nio.charset.StandardCharsets;
import java.util.HashMap;
import java.util.Map;
import java.util.Optional;
import java.util.concurrent.Executor;
import java.util.concurrent.ThreadPoolExecutor;
import java.util.concurrent.atomic.AtomicInteger;
import java.util.logging.Level;
import java.util.logging.Logger;

/**
 * Handles search request.
 *
 * @author Steinar Knutsen
 */
public class SearchHandler extends LoggingRequestHandler {

    private final AtomicInteger requestsInFlight = new AtomicInteger(0);

    // max number of threads for the executor for this handler
    private final int maxThreads;

    private static final CompoundName DETAILED_TIMING_LOGGING = new CompoundName("trace.timingDetails");

    /** Event name for number of connections to the search subsystem */
    private static final String SEARCH_CONNECTIONS = "search_connections";

    private static final String JSON_CONTENT_TYPE = "application/json";

    private static Logger log = Logger.getLogger(SearchHandler.class.getName());

    private Value searchConnections;

    private final SearchChainRegistry searchChainRegistry;

    private final RendererRegistry rendererRegistry;

    private final IndexFacts indexFacts;

    private final SpecialTokenRegistry specialTokens;

    public static final String defaultSearchChainName = "default";
    private static final String fallbackSearchChain = "vespa";
    private static final CompoundName FORCE_TIMESTAMPS = new CompoundName("trace.timestamps");;

    private final Linguistics linguistics;

    private final CompiledQueryProfileRegistry queryProfileRegistry;
    
    /** If present, responses from this will set the HTTP response header with this key to the host name of this */
    private final Optional<String> hostResponseHeaderKey;
    
    private final String selfHostname = HostName.getLocalhost();

    private final class MeanConnections implements Callback {

        @Override
        public void run(Handle h, boolean firstTime) {
            if (firstTime) {
                metric.set(SEARCH_CONNECTIONS, 0.0d, null);
                return;
            }
            Value v = (Value) h;
            metric.set(SEARCH_CONNECTIONS, v.getMean(), null);
        }
    }

    @Inject
    public SearchHandler(
            final ChainsConfig chainsConfig,
            final IndexInfoConfig indexInfo,
            final QrSearchersConfig clusters,
            final SpecialtokensConfig specialtokens,
            final Statistics statistics,
            final Linguistics linguistics,
            final Metric metric,
            final ComponentRegistry<Renderer> renderers,
            final Executor executor,
            final AccessLog accessLog,
            final QueryProfilesConfig queryProfileConfig,
            final ComponentRegistry<Searcher> searchers,
            final ContainerHttpConfig containerHttpConfig) {
        super(executor, accessLog, metric, true);
        log.log(LogLevel.DEBUG, "SearchHandler.init " + System.identityHashCode(this));
        searchChainRegistry = new SearchChainRegistry(searchers);
        setupSearchChainRegistry(searchers, chainsConfig);
        indexFacts = new IndexFacts(new IndexModel(indexInfo, clusters));
        indexFacts.freeze();
        specialTokens = new SpecialTokenRegistry(specialtokens);
        rendererRegistry = new RendererRegistry(renderers.allComponents());
        QueryProfileRegistry queryProfileRegistry = QueryProfileConfigurer.createFromConfig(queryProfileConfig);
        this.queryProfileRegistry = queryProfileRegistry.compile();

        this.linguistics = linguistics;
        this.maxThreads = examineExecutor(executor);

        searchConnections = new Value(SEARCH_CONNECTIONS, statistics,
                                      new Value.Parameters().setLogRaw(true).setLogMax(true)
                                              .setLogMean(true).setLogMin(true)
                                              .setNameExtension(true)
                                              .setCallback(new MeanConnections()));
        
        this.hostResponseHeaderKey = containerHttpConfig.hostResponseHeaderKey().equals("") ?
                                     Optional.empty() : Optional.of( containerHttpConfig.hostResponseHeaderKey());
    }

    /** @deprecated use the constructor with ContainerHttpConfig */
    // TODO: Remove on Vespa 7
    @Deprecated
    public SearchHandler(
            final ChainsConfig chainsConfig,
            final IndexInfoConfig indexInfo,
            final QrSearchersConfig clusters,
            final SpecialtokensConfig specialtokens,
            final Statistics statistics,
            final Linguistics linguistics,
            final Metric metric,
            final ComponentRegistry<Renderer> renderers,
            final Executor executor,
            final AccessLog accessLog,
            final QueryProfilesConfig queryProfileConfig,
            final ComponentRegistry<Searcher> searchers) {
        this (chainsConfig, indexInfo, clusters, specialtokens, statistics, linguistics, metric, renderers, executor,
              accessLog, queryProfileConfig, searchers, new ContainerHttpConfig(new ContainerHttpConfig.Builder()));
    }

    /** @deprecated use the constructor without deprecated parameters */
    // TODO: Remove on Vespa 7
    @Deprecated
    public SearchHandler(
            final ChainsConfig chainsConfig,
            final IndexInfoConfig indexInfo,
            final QrSearchersConfig clusters,
            final SpecialtokensConfig specialTokens,
            final QrTemplatesConfig ignored,
            final FreezeDetector ignored2,
            final Statistics statistics,
            final Linguistics linguistics,
            final Metric metric,
            final ComponentRegistry<Renderer> renderers,
            final Executor executor,
            final AccessLog accessLog,
            final QueryProfilesConfig queryProfileConfig,
            final ComponentRegistry<Searcher> searchers) {
        this(chainsConfig, indexInfo, clusters, specialTokens, statistics, linguistics, metric, renderers,
             executor, accessLog, queryProfileConfig, searchers);
    }

    @Override
    protected void destroy() {
        super.destroy();
        rendererRegistry.deconstruct();
    }

    private void setupSearchChainRegistry(ComponentRegistry<Searcher> searchers, ChainsConfig chainsConfig) {
        ChainsModel chainsModel = ChainsModelBuilder.buildFromConfig(chainsConfig);
        ChainsConfigurer.prepareChainRegistry(searchChainRegistry, chainsModel, searchers);
        searchChainRegistry.freeze();
    }

    private static int examineExecutor(Executor executor) {
        if (executor instanceof ThreadPoolExecutor) {
            return ((ThreadPoolExecutor) executor).getMaximumPoolSize();
        }
        return Integer.MAX_VALUE; // assume unbound
    }

    @Override
    public final HttpResponse handle(com.yahoo.container.jdisc.HttpRequest request) {
        requestsInFlight.incrementAndGet();
        try {
            try {
                return handleBody(request);
            } catch (QueryException e) {
                return (e.getCause() instanceof IllegalArgumentException)
                        ? invalidParameterResponse(request, e)
                        : illegalQueryResponse(request, e);
            } catch (RuntimeException e) { // Make sure we generate a valid response even on unexpected errors
                log.log(Level.WARNING, "Failed handling " + request, e);
                return internalServerErrorResponse(request, e);
            }
        } finally {
            requestsInFlight.decrementAndGet();
        }
    }

    private int getHttpResponseStatus(com.yahoo.container.jdisc.HttpRequest httpRequest, Result result) {
        boolean benchmarkOutput = VespaHeaders.benchmarkOutput(httpRequest);
        if (benchmarkOutput) {
            return VespaHeaders.getEagerErrorStatus(result.hits().getError(),
                                                    SearchResponse.getErrorIterator(result.hits().getErrorHit()));
        } else {
            return VespaHeaders.getStatus(SearchResponse.isSuccess(result),
                                          result.hits().getError(),
                                          SearchResponse.getErrorIterator(result.hits().getErrorHit()));
        }

    }

    @SuppressWarnings("unchecked")
    private HttpResponse errorResponse(HttpRequest request, ErrorMessage errorMessage) {
        Query query = new Query();
        Result result = new Result(query, errorMessage);
        Renderer renderer = getRendererCopy(ComponentSpecification.fromString(request.getProperty("format")));

        result.getTemplating().setRenderer(renderer); // Pre-Vespa 6 Result.getEncoding() expects this TODO: Remove

        return new HttpSearchResponse(getHttpResponseStatus(request, result), result, query, renderer);
    }

    private HttpResponse invalidParameterResponse(HttpRequest request, RuntimeException e) {
        return errorResponse(request, ErrorMessage.createInvalidQueryParameter(Exceptions.toMessageString(e)));
    }

    private HttpResponse illegalQueryResponse(HttpRequest request, RuntimeException e) {
        return errorResponse(request, ErrorMessage.createIllegalQuery(Exceptions.toMessageString(e)));
    }

    private HttpResponse internalServerErrorResponse(HttpRequest request, RuntimeException e) {
        return errorResponse(request, ErrorMessage.createInternalServerError(Exceptions.toMessageString(e)));
    }


    private HttpSearchResponse handleBody(HttpRequest request){

        Map<String, String> requestMap = requestMapFromRequest(request);

        // Get query profile
        String queryProfileName = requestMap.getOrDefault("queryProfile", null);
        CompiledQueryProfile queryProfile = queryProfileRegistry.findQueryProfile(queryProfileName);

        Query query = new Query(request, requestMap, queryProfile);

        boolean benchmarkOutput = VespaHeaders.benchmarkOutput(request);
        boolean benchmarkCoverage = VespaHeaders.benchmarkCoverage(benchmarkOutput, request.getJDiscRequest().headers());

        // Find and execute search chain if we have a valid query
        String invalidReason = query.validate();
        Chain<Searcher> searchChain = null;
        String searchChainName = null;
        if (invalidReason == null) {
            Tuple2<String, Chain<Searcher>> nameAndChain = resolveChain(query.properties().getString(Query.SEARCH_CHAIN));
            searchChainName = nameAndChain.first;
            searchChain = nameAndChain.second;
        }

        // Create the result
        Result result;
        if (invalidReason != null) {
            result = new Result(query, ErrorMessage.createIllegalQuery(invalidReason));
        } else if (queryProfile == null && queryProfileName != null) {
            result = new Result(
                    query,
                    ErrorMessage.createIllegalQuery("Could not resolve query profile '" + queryProfileName + "'"));
        } else if (searchChain == null) {
            result = new Result(
                    query,
                    ErrorMessage.createInvalidQueryParameter("No search chain named '" + searchChainName + "' was found"));
        } else {
            String pathAndQuery = UriTools.rawRequest(request.getUri());
            result = search(pathAndQuery, query, searchChain, searchChainRegistry);
        }

        Renderer renderer;
        if (result.getTemplating().usesDefaultTemplate()) {
            renderer = toRendererCopy(query.getPresentation().getRenderer());
            result.getTemplating().setRenderer(renderer); // pre-Vespa 6 Result.getEncoding() expects this to be set. TODO: Remove
        }
        else { // somebody explicitly assigned a old style template
            renderer = perRenderingCopy(result.getTemplating().getRenderer());
        }

        // Transform result to response
        HttpSearchResponse response = new HttpSearchResponse(getHttpResponseStatus(request, result), 
                                                             result, query, renderer);
        if (hostResponseHeaderKey.isPresent())
            response.headers().add(hostResponseHeaderKey.get(), selfHostname);

        if (benchmarkOutput)
            VespaHeaders.benchmarkOutput(response.headers(), benchmarkCoverage, response.getTiming(),
                                         response.getHitCounts(), getErrors(result), response.getCoverage());

        return response;
    }

    private static int getErrors(Result result) {
        return result.hits().getErrorHit() == null ? 0 : 1;
    }

    @NonNull
    private Renderer<Result> toRendererCopy(ComponentSpecification format) {
        Renderer<Result> renderer = rendererRegistry.getRenderer(format);
        renderer = perRenderingCopy(renderer);
        return renderer;
    }

    private Tuple2<String, Chain<Searcher>> resolveChain(String explicitChainName) {
        String chainName = explicitChainName;
        if (chainName == null) {
            chainName = defaultSearchChainName;
        }

        Chain<Searcher> searchChain = searchChainRegistry.getChain(chainName);
        if (searchChain == null && explicitChainName == null) { // explicit chain not found should cause error
            chainName = fallbackSearchChain;
            searchChain = searchChainRegistry.getChain(chainName);
        }
        return new Tuple2<>(chainName, searchChain);
    }

    /** Used from container SDK, for internal use only */
    public Result searchAndFill(Query query, Chain<? extends Searcher> searchChain, SearchChainRegistry registry) {
        Result errorResult = validateQuery(query);
        if (errorResult != null) return errorResult;

        Renderer<Result> renderer = rendererRegistry.getRenderer(query.getPresentation().getRenderer());

        // docsumClass null means "unset", so we set it (it might be null
        // here too in which case it will still be "unset" after we set it :-)
        if (query.getPresentation().getSummary() == null && renderer instanceof com.yahoo.search.rendering.Renderer)
            query.getPresentation().setSummary(((com.yahoo.search.rendering.Renderer) renderer).getDefaultSummaryClass());

        Execution execution = new Execution(searchChain,
                                            new Execution.Context(registry, indexFacts, specialTokens, rendererRegistry, linguistics));
        query.getModel().setExecution(execution);
        execution.trace().setForceTimestamps(query.properties().getBoolean(FORCE_TIMESTAMPS, false));
        if (query.properties().getBoolean(DETAILED_TIMING_LOGGING, false)) {
            // check and set (instead of set directly) to avoid overwriting stuff from prepareForBreakdownAnalysis()
            execution.context().setDetailedDiagnostics(true);
        }
        Result result = execution.search(query);

        if (result.getTemplating() == null)
            result.getTemplating().setRenderer(renderer);

        ensureQuerySet(result, query);
        execution.fill(result, result.getQuery().getPresentation().getSummary());

        traceExecutionTimes(query, result);
        traceVespaVersion(query);
        traceRequestAttributes(query);
        return result;
    }

    private void traceRequestAttributes(Query query) {
        int miminumTraceLevel = 7;
        if (query.getTraceLevel() >= 7) {
            query.trace("Request attributes: " + query.getHttpRequest().getJDiscRequest().context(), miminumTraceLevel);
        }
    }

    /**
     * For internal use only
     * 
     * @deprecated remove on Vespa 7
     */
    @Deprecated
    public Renderer<Result> getRendererCopy(ComponentSpecification spec) { // TODO: Deprecate this
        Renderer<Result> renderer = rendererRegistry.getRenderer(spec);
        return perRenderingCopy(renderer);
    }

    @NonNull
    private Renderer<Result> perRenderingCopy(Renderer<Result> renderer) {
        Renderer<Result> copy = renderer.clone();
        copy.init();
        return copy;
    }

    private void ensureQuerySet(Result result, Query fallbackQuery) {
        Query query = result.getQuery();
        if (query == null) {
            result.setQuery(fallbackQuery);
        }
    }

    private Result search(String request, Query query, Chain<Searcher> searchChain, SearchChainRegistry registry) {
        if (query.getTraceLevel() >= 2) {
            query.trace("Invoking " + searchChain, false, 2);
        }

        if (searchConnections != null) {
            connectionStatistics();
        } else {
            log.log(LogLevel.WARNING,
                    "searchConnections is a null reference, probably a known race condition during startup.",
                    new IllegalStateException("searchConnections reference is null."));
        }
        try {
            return searchAndFill(query, searchChain, registry);
        } catch (ParseException e) {
            ErrorMessage error = ErrorMessage.createIllegalQuery("Could not parse query [" + request + "]: "
                                                                 + Exceptions.toMessageString(e));
            log.log(LogLevel.DEBUG, () -> error.getDetailedMessage());
            return new Result(query, error);
        } catch (IllegalArgumentException e) {
            ErrorMessage error = ErrorMessage.createBadRequest("Invalid search request [" + request + "]: "
                                                               + Exceptions.toMessageString(e));
            log.log(LogLevel.DEBUG, () -> error.getDetailedMessage());
            return new Result(query, error);
        } catch (LinkageError e) {
            // Should have been an Exception in an OSGi world - typical bundle dependency issue problem
            ErrorMessage error = ErrorMessage.createErrorInPluginSearcher(
                            "Error executing " + searchChain + "]: " + Exceptions.toMessageString(e), e);
            log(request, query, e);
            return new Result(query, error);
        } catch (StackOverflowError e) { // Also recoverable
            ErrorMessage error = ErrorMessage.createErrorInPluginSearcher(
                            "Error executing " + searchChain + "]: " + Exceptions.toMessageString(e), e);
            log(request, query, e);
            return new Result(query, error);
        } catch (Exception e) {
            Result result = new Result(query);
            log(request, query, e);
            result.hits().addError(
                    ErrorMessage.createUnspecifiedError("Failed searching: " + Exceptions.toMessageString(e), e));
            return result;
        }
    }

    private void connectionStatistics() {
        int connections = requestsInFlight.intValue();
        searchConnections.put(connections);
        if (maxThreads > 3) {
            // cast to long to avoid overflows if maxThreads is at no
            // log value (maxint)
            final long maxThreadsAsLong = maxThreads;
            final long connectionsAsLong = connections;
            // only log when exactly crossing the limit to avoid
            // spamming the log
            if (connectionsAsLong < maxThreadsAsLong * 9L / 10L) {
                // NOP
            } else if (connectionsAsLong == maxThreadsAsLong * 9L / 10L) {
                log.log(Level.WARNING, threadConsumptionMessage(connections, maxThreads, "90"));
            } else if (connectionsAsLong == maxThreadsAsLong * 95L / 100L) {
                log.log(Level.WARNING, threadConsumptionMessage(connections, maxThreads, "95"));
            } else if (connectionsAsLong == maxThreadsAsLong) {
                log.log(Level.WARNING, threadConsumptionMessage(connections, maxThreads, "100"));
            }
        }
    }

    private String threadConsumptionMessage(int connections, int maxThreads, String percentage) {
        return percentage + "% of possible search connections (" + connections +
               " of maximum " + maxThreads + ") currently active.";
    }

    private void log(String request, Query query, Throwable e) {
        // Attempted workaround for missing stack traces
        if (e.getStackTrace().length == 0) {
            log.log(LogLevel.ERROR,
                    "Failed executing " + query.toDetailString() + " [" + request
                            + "], received exception with no context", e);
        } else {
            log.log(LogLevel.ERROR,
                    "Failed executing " + query.toDetailString() + " [" + request + "]", e);
        }
    }

    private Result validateQuery(Query query) {
        if (query.getHttpRequest().getProperty(DefaultProperties.MAX_HITS.toString()) != null)
            throw new RuntimeException(DefaultProperties.MAX_HITS + " must be specified in a query profile.");

        if (query.getHttpRequest().getProperty(DefaultProperties.MAX_OFFSET.toString()) != null)
            throw new RuntimeException(DefaultProperties.MAX_OFFSET + " must be specified in a query profile.");

        int maxHits = query.properties().getInteger(DefaultProperties.MAX_HITS);
        int maxOffset = query.properties().getInteger(DefaultProperties.MAX_OFFSET);

        if (query.getHits() > maxHits) {
            return new Result(query, ErrorMessage.createIllegalQuery(query.getHits() +
                              " hits requested, configured limit: " + maxHits + "."));

        } else if (query.getOffset() > maxOffset) {
            return new Result(query,
                    ErrorMessage.createIllegalQuery("Offset of " + query.getOffset() +
                                                    " requested, configured limit: " + maxOffset + "."));
        }
        return null;
    }

    private void traceExecutionTimes(Query query, Result result) {
        if (query.getTraceLevel() < 3) return;

        ElapsedTime elapsedTime = result.getElapsedTime();
        long now = System.currentTimeMillis();
        if (elapsedTime.firstFill() != 0) {
            query.trace("Query time " + query + ": " + (elapsedTime.firstFill() - elapsedTime.first()) + " ms", false, 3);
            query.trace("Summary fetch time " + query + ": " + (now - elapsedTime.firstFill()) + " ms", false, 3);
        } else {
            query.trace("Total search time " + query + ": " + (now - elapsedTime.first()) + " ms", false, 3);
        }
    }

    private void traceVespaVersion(Query query) {
        query.trace("Vespa version: " + Vtag.currentVersion.toString(), false, 4);
    }

    public SearchChainRegistry getSearchChainRegistry() {
        return searchChainRegistry;
    }

    private Map<String, String> requestMapFromRequest(HttpRequest request) {

        if (request.getMethod() == com.yahoo.jdisc.http.HttpRequest.Method.POST
            && JSON_CONTENT_TYPE.equals(request.getHeader(com.yahoo.jdisc.http.HttpHeaders.Names.CONTENT_TYPE))) {
            Inspector inspector;
            try {
                byte[] byteArray = IOUtils.readBytes(request.getData(), 1 << 20);
                inspector = SlimeUtils.jsonToSlime(byteArray).get();
                if (inspector.field("error_message").valid()){
                    throw new QueryException("Illegal query: "+inspector.field("error_message").asString() + ", at: "+ new String(inspector.field("offending_input").asData(), StandardCharsets.UTF_8));
                }

            } catch (IOException e) {
                throw new RuntimeException("Problem with reading from input-stream", e);
            }

            // Create request-mapping
            Map<String, String> requestMap = new HashMap<>();
            createRequestMapping(inspector, requestMap, "");
<<<<<<< HEAD

            // Throws QueryException if query contains both yql- and select-parameter
            if (requestMap.containsKey("yql") && (requestMap.containsKey("select.where") || requestMap.containsKey("select.grouping")) ) {
                throw new QueryException("Illegal query: Query contains both yql- and select-parameter");
            }

            // The query-parameter overrides the select-parameter. Removing them here to prevent further processing of select-parameters.
            if (requestMap.containsKey("query")) {
                requestMap.remove("select.where");
                requestMap.remove("select.grouping");
            }

            return new Query(request, requestMap, queryProfile);
=======
            return requestMap;
>>>>>>> 2764585e


        } else {
            return request.propertyMap();

        }
    }

    public void createRequestMapping(Inspector inspector, Map<String, String> map, String parent) {
        inspector.traverse((ObjectTraverser) (key, value) -> {
            String qualifiedKey = parent + key;
            switch (value.type()) {
                case BOOL:
                    map.put(qualifiedKey, Boolean.toString(value.asBool()));
                    break;
                case DOUBLE:
                    map.put(qualifiedKey, Double.toString(value.asDouble()));
                    break;
                case LONG:
                    map.put(qualifiedKey, Long.toString(value.asLong()));
                    break;
                case STRING:
                    map.put(qualifiedKey , value.asString());
                    break;
                case ARRAY:
                    map.put(qualifiedKey, value.asString());
                    break;
                case OBJECT:
                    if (qualifiedKey.equals("select.where") || qualifiedKey.equals("select.grouping")){
                        map.put(qualifiedKey, value.toString());
                        break;
                    }
                    createRequestMapping(value, map, qualifiedKey+".");
                    break;
            }

        });
    }

}

<|MERGE_RESOLUTION|>--- conflicted
+++ resolved
@@ -580,7 +580,6 @@
             // Create request-mapping
             Map<String, String> requestMap = new HashMap<>();
             createRequestMapping(inspector, requestMap, "");
-<<<<<<< HEAD
 
             // Throws QueryException if query contains both yql- and select-parameter
             if (requestMap.containsKey("yql") && (requestMap.containsKey("select.where") || requestMap.containsKey("select.grouping")) ) {
@@ -593,11 +592,7 @@
                 requestMap.remove("select.grouping");
             }
 
-            return new Query(request, requestMap, queryProfile);
-=======
             return requestMap;
->>>>>>> 2764585e
-
 
         } else {
             return request.propertyMap();
