// Copyright Vespa.ai. Licensed under the terms of the Apache 2.0 license. See LICENSE in the project root.
package com.yahoo.config.model.api;

import com.yahoo.component.Version;
import com.yahoo.config.application.api.ApplicationPackage;
import com.yahoo.config.application.api.DeployLogger;
import com.yahoo.config.application.api.FileRegistry;
import com.yahoo.config.provision.ApplicationId;
import com.yahoo.config.provision.AthenzDomain;
import com.yahoo.config.provision.CloudAccount;
import com.yahoo.config.provision.ClusterSpec;
import com.yahoo.config.provision.DataplaneToken;
import com.yahoo.config.provision.DockerImage;
import com.yahoo.config.provision.HostName;
import com.yahoo.config.provision.NodeResources.Architecture;
import com.yahoo.config.provision.SharedHosts;
import com.yahoo.config.provision.Zone;

import java.io.File;
import java.lang.annotation.ElementType;
import java.lang.annotation.Retention;
import java.lang.annotation.RetentionPolicy;
import java.lang.annotation.Target;
import java.net.URI;
import java.security.cert.X509Certificate;
import java.time.Duration;
import java.util.List;
import java.util.Optional;
import java.util.Set;
import java.util.concurrent.ExecutorService;

/**
 * Model context containing state provided to model factories.
 *
 * @author Ulf Lilleengen
 */
public interface ModelContext {

    ApplicationPackage applicationPackage();
    Optional<Model> previousModel();
    HostProvisioner getHostProvisioner();
    Provisioned provisioned();
    DeployLogger deployLogger();
    ConfigDefinitionRepo configDefinitionRepo();
    FileRegistry getFileRegistry();
    ExecutorService getExecutor();
    default Optional<? extends Reindexing> reindexing() { return Optional.empty(); }
    Properties properties();
    default Optional<File> appDir() { return Optional.empty(); }
    OnnxModelCost onnxModelCost();

    /** The Docker image repo we want to use for images for this deployment (optional, will use default if empty) */
    default Optional<DockerImage> wantedDockerImageRepo() { return Optional.empty(); }

    /** The Vespa version this model is built for */
    Version modelVespaVersion();

    /** The Vespa version we want nodes to become */
    Version wantedNodeVespaVersion();

    /**
     * How to remove a temporary feature flags:
     * 1)
     * - Remove flag definition from Flags
     * - Remove method implementation from ModelContextImpl.FeatureFlags
     * - Modify default implementation of below method to return the new default value
     * - Remove all usage of below method from config-model
     *
     * 2)
     * - (optional) Track Vespa version that introduced changes from 1) in annotation field 'removeAfter'
     *
     * 3)
     *  - Remove below method once all config-model versions in hosted production include changes from 1)
     *  - Remove all flag data files from hosted-feature-flag repository
     */
    interface FeatureFlags {
<<<<<<< HEAD
        @ModelFeatureFlag(owners = {"baldersheim"}, comment = "Revisit in May or June 2024") default double defaultTermwiseLimit() { throw new UnsupportedOperationException("TODO specify default value"); }
        @ModelFeatureFlag(owners = {"baldersheim"}, removeAfter = "8.473") default String feedSequencerType() { return "THROUGHPUT"; }
=======
        @ModelFeatureFlag(owners = {"baldersheim"}, removeAfter = "8.473") default double defaultTermwiseLimit() { return 1.0; }
        @ModelFeatureFlag(owners = {"baldersheim"}, comment = "Select sequencer type use while feeding") default String feedSequencerType() { return "THROUGHPUT"; }
>>>>>>> 172a3aeb
        @ModelFeatureFlag(owners = {"baldersheim"}) default String responseSequencerType() { throw new UnsupportedOperationException("TODO specify default value"); }
        @ModelFeatureFlag(owners = {"hmusum"}, removeAfter = "8.473") default String queryDispatchPolicy() { return "adaptive"; }
        @ModelFeatureFlag(owners = {"baldersheim"}) default double queryDispatchWarmup() { return 5.0; }
        @ModelFeatureFlag(owners = {"baldersheim"}) default int defaultNumResponseThreads() { return 2; }
        @ModelFeatureFlag(owners = {"baldersheim"}) default int mbusNetworkThreads() { return 1; }
        @ModelFeatureFlag(owners = {"baldersheim"}) default int mbusJavaRpcNumTargets() { return 2; }
        @ModelFeatureFlag(owners = {"baldersheim"}) default int mbusJavaEventsBeforeWakeup() { return 1; }
        @ModelFeatureFlag(owners = {"baldersheim"}) default int mbusCppRpcNumTargets() { return 2; }
        @ModelFeatureFlag(owners = {"baldersheim"}) default int mbusCppEventsBeforeWakeup() { return 1; }
        @ModelFeatureFlag(owners = {"baldersheim"}) default int rpcNumTargets() { return 2; }
        @ModelFeatureFlag(owners = {"baldersheim"}) default int rpcEventsBeforeWakeup() { return 1; }
        @ModelFeatureFlag(owners = {"baldersheim"}) default boolean useAsyncMessageHandlingOnSchedule() { throw new UnsupportedOperationException("TODO specify default value"); }
        @ModelFeatureFlag(owners = {"baldersheim"}) default double feedConcurrency() { throw new UnsupportedOperationException("TODO specify default value"); }
        @ModelFeatureFlag(owners = {"baldersheim"}) default double feedNiceness() { return 0.0; }
        @ModelFeatureFlag(owners = {"baldersheim"}) default int maxUnCommittedMemory() { return 130000; }
        @ModelFeatureFlag(owners = {"baldersheim"}) default boolean sharedStringRepoNoReclaim() { return false; }
        @ModelFeatureFlag(owners = {"baldersheim"}) default boolean loadCodeAsHugePages() { return false; }
        @ModelFeatureFlag(owners = {"baldersheim"}) default boolean containerDumpHeapOnShutdownTimeout() { throw new UnsupportedOperationException("TODO specify default value"); }
        @ModelFeatureFlag(owners = {"baldersheim"}) default double containerShutdownTimeout() { throw new UnsupportedOperationException("TODO specify default value"); }
        @ModelFeatureFlag(owners = {"baldersheim"}) default int heapSizePercentage() { return 0; }
        @ModelFeatureFlag(owners = {"bjorncs", "tokle"}) default List<String> allowedAthenzProxyIdentities() { return List.of(); }
        @ModelFeatureFlag(owners = {"vekterli"}) default int maxActivationInhibitedOutOfSyncGroups() { return 0; }
        @ModelFeatureFlag(owners = {"hmusum"}) default double resourceLimitDisk() { return 0.75; }
        @ModelFeatureFlag(owners = {"hmusum"}) default double resourceLimitMemory() { return 0.8; }
        @ModelFeatureFlag(owners = {"hmusum"}) default double resourceLimitMemorySmallNodes() { return 0.8; }
        @ModelFeatureFlag(owners = {"geirst", "vekterli"}) default double minNodeRatioPerGroup() { return 0.0; }
        @ModelFeatureFlag(owners = {"arnej"}) default boolean forwardIssuesAsErrors() { return true; }
        @ModelFeatureFlag(owners = {"arnej"}) default boolean useV8GeoPositions() { return false; }
        @ModelFeatureFlag(owners = {"baldersheim", "geirst", "toregge"}) default int maxCompactBuffers() { return 1; }
        @ModelFeatureFlag(owners = {"arnej", "andreer"}) default List<String> ignoredHttpUserAgents() { return List.of(); }
        @ModelFeatureFlag(owners = {"arnej"}) default String logFileCompressionAlgorithm(String defVal) { return defVal; }
        @ModelFeatureFlag(owners = {"baldersheim"}, comment = "Select summary decode type") default String summaryDecodePolicy() { return "eager"; }
        @ModelFeatureFlag(owners = {"vekterli"}) default int contentLayerMetadataFeatureLevel() { return 0; }
        @ModelFeatureFlag(owners = {"hmusum"}) default String unknownConfigDefinition() { return "warn"; }
        @ModelFeatureFlag(owners = {"hmusum"}) default int searchHandlerThreadpool() { return 2; }
        @ModelFeatureFlag(owners = {"baldersheim"}) default boolean alwaysMarkPhraseExpensive() { return false; }
        @ModelFeatureFlag(owners = {"baldersheim"}) default boolean sortBlueprintsByCost() { return false; }
        @ModelFeatureFlag(owners = {"vekterli"}) default int persistenceThreadMaxFeedOpBatchSize() { return 1; }
        @ModelFeatureFlag(owners = {"olaa"}) default boolean logserverOtelCol() { return false; }
        @ModelFeatureFlag(owners = {"bratseth"}) default SharedHosts sharedHosts() { return SharedHosts.empty(); }
        @ModelFeatureFlag(owners = {"bratseth"}) default Architecture adminClusterArchitecture() { return Architecture.x86_64; }
        @ModelFeatureFlag(owners = {"arnej"}) default double logserverNodeMemory() { return 0.0; }
        @ModelFeatureFlag(owners = {"arnej"}) default double clusterControllerNodeMemory() { return 0.0; }
        @ModelFeatureFlag(owners = {"vekterli"}) default boolean symmetricPutAndActivateReplicaSelection() { return false; }
        @ModelFeatureFlag(owners = {"vekterli"}) default boolean enforceStrictlyIncreasingClusterStateVersions() { return false; }
        @ModelFeatureFlag(owners = {"vekterli"}, removeAfter = "8.472") default boolean distributionConfigFromClusterController() { return true; }
        @ModelFeatureFlag(owners = {"arnej"}) default boolean useLegacyWandQueryParsing() { return true; }
        @ModelFeatureFlag(owners = {"hmusum"}) default boolean forwardAllLogLevels() { return true; }
        @ModelFeatureFlag(owners = {"hmusum"}) default long zookeeperPreAllocSize() { return 65536L; }
        @ModelFeatureFlag(owners = {"hmusum"}, removeAfter = "8.468") default int distributionBitsInDev() { return 16; }
        @ModelFeatureFlag(owners = {"bjorncs"}) default int documentV1QueueSize() { return -1; }
    }

    /** Warning: As elsewhere in this package, do not make backwards incompatible changes that will break old config models! */
    interface Properties {

        FeatureFlags featureFlags();
        boolean multitenant();
        ApplicationId applicationId();
        List<ConfigServerSpec> configServerSpecs();
        HostName loadBalancerName();
        URI ztsUrl();
        AthenzDomain tenantSecretDomain();
        String athenzDnsSuffix();
        boolean hostedVespa();
        Zone zone();
        Set<ContainerEndpoint> endpoints();
        boolean isBootstrap();
        boolean isFirstTimeDeployment();

        default Optional<EndpointCertificateSecrets> endpointCertificateSecrets() { return Optional.empty(); }

        default Optional<AthenzDomain> athenzDomain() { return Optional.empty(); }

        default Quota quota() { return Quota.unlimited(); }

        default List<TenantVault> tenantVaults() { return List.of(); }

        default List<TenantSecretStore> tenantSecretStores() { return List.of(); }

        // Default setting for the gc-options attribute if not specified explicit by application
        default String jvmGCOptions() { return jvmGCOptions(Optional.empty()); }

        // Default setting for the gc-options attribute if not specified explicit by application
        String jvmGCOptions(Optional<ClusterSpec.Type> clusterType);

        // Note: Used in unit tests (set to false in TestProperties) to avoid needing to deal with implicitly created node for logserver
        default boolean useDedicatedNodeForLogserver() { return true; }

        // Allow disabling mTLS for now, harden later
        default boolean allowDisableMtls() { return true; }

        default List<X509Certificate> operatorCertificates() { return List.of(); }

        default List<String> tlsCiphersOverride() { return List.of(); }

        List<String> environmentVariables();

        default Optional<CloudAccount> cloudAccount() { return Optional.empty(); }

        default boolean allowUserFilters() { return true; }

        default Duration endpointConnectionTtl() { return Duration.ZERO; }

        default List<DataplaneToken> dataplaneTokens() { return List.of(); }

        default List<String> requestPrefixForLoggingContent() { return List.of(); }
    }

    @Retention(RetentionPolicy.RUNTIME)
    @Target(ElementType.METHOD)
    @interface ModelFeatureFlag {
        String[] owners();
        String removeAfter() default ""; // On the form "7.100.10"
        String comment() default "";
    }

}<|MERGE_RESOLUTION|>--- conflicted
+++ resolved
@@ -74,13 +74,8 @@
      *  - Remove all flag data files from hosted-feature-flag repository
      */
     interface FeatureFlags {
-<<<<<<< HEAD
-        @ModelFeatureFlag(owners = {"baldersheim"}, comment = "Revisit in May or June 2024") default double defaultTermwiseLimit() { throw new UnsupportedOperationException("TODO specify default value"); }
+        @ModelFeatureFlag(owners = {"baldersheim"}, removeAfter = "8.473") default double defaultTermwiseLimit() { return 1.0; }
         @ModelFeatureFlag(owners = {"baldersheim"}, removeAfter = "8.473") default String feedSequencerType() { return "THROUGHPUT"; }
-=======
-        @ModelFeatureFlag(owners = {"baldersheim"}, removeAfter = "8.473") default double defaultTermwiseLimit() { return 1.0; }
-        @ModelFeatureFlag(owners = {"baldersheim"}, comment = "Select sequencer type use while feeding") default String feedSequencerType() { return "THROUGHPUT"; }
->>>>>>> 172a3aeb
         @ModelFeatureFlag(owners = {"baldersheim"}) default String responseSequencerType() { throw new UnsupportedOperationException("TODO specify default value"); }
         @ModelFeatureFlag(owners = {"hmusum"}, removeAfter = "8.473") default String queryDispatchPolicy() { return "adaptive"; }
         @ModelFeatureFlag(owners = {"baldersheim"}) default double queryDispatchWarmup() { return 5.0; }
