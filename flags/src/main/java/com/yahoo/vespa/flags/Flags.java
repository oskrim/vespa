--- conflicted
+++ resolved
@@ -213,20 +213,6 @@
             "A list of endpoints and custom TTLs, on the form \"endpoint-fqdn:TTL-seconds\". " +
             "Where specified, CNAME records are used instead of the default ALIAS records, which have a default 60s TTL.",
             "Takes effect at redeployment from controller");
-
-<<<<<<< HEAD
-    public static final UnboundBooleanFlag SORT_BLUEPRINTS_BY_COST = defineFeatureFlag(
-            "sort-blueprints-by-cost", false,
-            List.of("havardpe"), "2023-12-19", "2025-04-01",
-            "If true blueprints are sorted based on cost estimate, rather than absolute estimated hits",
-=======
-    public static final UnboundBooleanFlag ALWAYS_MARK_PHRASE_EXPENSIVE = defineFeatureFlag(
-            "always-mark-phrase-expensive", false,
-            List.of("havardpe"), "2023-11-20", "2025-04-01",
-            "If true all phrases will be marked expensive, independent of parents",
->>>>>>> 6b6fcfd7
-            "Takes effect at redeployment",
-            INSTANCE_ID);
 
     public static final UnboundBooleanFlag WRITE_CONFIG_SERVER_SESSION_DATA_AS_ONE_BLOB = defineFeatureFlag(
             "write-config-server-session-data-as-blob", false,
