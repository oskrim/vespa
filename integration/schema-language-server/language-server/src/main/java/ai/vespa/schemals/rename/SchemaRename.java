package ai.vespa.schemals.rename;

import java.util.ArrayList;
import java.util.HashMap;
import java.util.List;

import org.eclipse.lsp4j.MessageType;
import org.eclipse.lsp4j.RenameFile;
import org.eclipse.lsp4j.ResourceOperation;
import org.eclipse.lsp4j.TextEdit;
import org.eclipse.lsp4j.WorkspaceEdit;

import ai.vespa.schemals.context.EventContext;
import ai.vespa.schemals.context.EventPositionContext;
import ai.vespa.schemals.context.SchemaDocumentParser;
import ai.vespa.schemals.index.Symbol;
import ai.vespa.schemals.index.Symbol.SymbolType;
import ai.vespa.schemals.parser.Token.TokenType;
import ai.vespa.schemals.tree.SchemaNode;
import ai.vespa.schemals.workspaceEdit.SchemaTextDocumentEdit;
import ai.vespa.schemals.workspaceEdit.SchemaWorkspaceEdit;

public class SchemaRename {

<<<<<<< HEAD
    private static WorkspaceEdit renameFunction(EventPositionContext context, SchemaDocumentParser document, SchemaNode node, String newName) {
        // TODO: find references

        SchemaTextDocumentEdit documentEdits = new SchemaTextDocumentEdit(document.getVersionedTextDocumentIdentifier());
        documentEdits.add(new TextEdit(node.getRange(), newName));
        return documentEdits.exportWorkspaceEdit();

    }

    // private static void renameFile(EventContext context, String newFileURI) {
    //     context.scheduler.closeDocument(context.document.getFileURI());
    //     context.scheduler.openDocument(newFileURI);
    // }

    private static WorkspaceEdit renameSchema(EventPositionContext context, SchemaDocumentParser document, SchemaNode node, String newName) {
        String newFileURI = document.getFilePath() + newName + ".sd";

        // TODO: send a message to the user explaining the error
        SchemaDocumentParser nameCollistionDocument = context.schemaIndex.findSchemaDocumentWithFileURI(newFileURI);
        if (nameCollistionDocument != null) {
            context.messageHandler.sendMessage(MessageType.Error, "Cannot rename schema to '" + newName + "' since the name is already taken.");
=======
    public static ArrayList<SchemaTextDocumentEdit> createTextDocumentEditsFromSymbols(EventContext context, List<Symbol> symbols, String newName) {
        HashMap<String, SchemaTextDocumentEdit> documentEdits = new HashMap<>();

        for (Symbol symbol : symbols) {

            if (!documentEdits.containsKey(symbol.getFileURI())) {
                SchemaDocumentParser document = context.scheduler.getDocument(symbol.getFileURI());
                SchemaTextDocumentEdit documentEdit = new SchemaTextDocumentEdit(document.getVersionedTextDocumentIdentifier());
                documentEdits.put(symbol.getFileURI(), documentEdit);
            }
>>>>>>> 1d5f5226

            SchemaTextDocumentEdit documentEdit = documentEdits.get(symbol.getFileURI());
            documentEdit.add(new TextEdit(symbol.getNode().getRange(), newName));
        }

        return new ArrayList<SchemaTextDocumentEdit>(documentEdits.values());
    }

    public static WorkspaceEdit rename(EventPositionContext context, String newName) {

        SchemaNode node = context.document.getSymbolAtPosition(context.position);
        if (node == null) {
            return null;
        }

        // CASES: rename schema / document, field, struct, funciton

<<<<<<< HEAD
        Symbol symbol = context.schemaIndex.findSymbol(context.document.getFileURI(), node.getSymbol().getType(), node.getText());
=======
        TokenType type = node.getSymbolType();
        if (type == TokenType.DOCUMENT) {
            type = TokenType.SCHEMA;
        }

        Symbol symbol = context.schemaIndex.findSymbol(context.document.getFileURI(), type, node.getText());
>>>>>>> 1d5f5226
        if (symbol == null) {
            // TODO: later maybe search for schema symbol in the document. And use that insted, if the symbol type is DOCUMENT
            context.messageHandler.sendMessage(MessageType.Error, "Could not find the symbol definition for: " + node.getText());
            return null;
        }

        context.logger.println("Symbol: " + symbol);

        SchemaDocumentParser document = context.scheduler.getDocument(symbol.getFileURI());
        if (document == null) {
            context.logger.println("Symbol has a fileURI to a file not in index!");
            return null;
        }

<<<<<<< HEAD
        SymbolType type = symbol.getType();

        if (type == SymbolType.FUNCTION) {
            return renameFunction(context, document, symbol.getNode(), newName);
        }

        if (type == SymbolType.SCHEMA) {
            return renameSchema(context, document, symbol.getNode(), newName);
=======
        context.schemaIndex.dumpIndex(context.logger);

        SchemaWorkspaceEdit workspaceEdits = new SchemaWorkspaceEdit();

        ArrayList<Symbol> symbolOccurances = context.schemaIndex.findSymbolReferences(symbol);
        symbolOccurances.add(symbol);

        if (type == TokenType.SCHEMA) {
            Symbol documentSymbol = context.schemaIndex.findSymbol(symbol.getFileURI(), TokenType.DOCUMENT, node.getText());

            context.logger.println(documentSymbol);

            if (documentSymbol != null && documentSymbol.getType() == TokenType.DOCUMENT) {
                context.logger.println("Found a document match!");
                symbolOccurances.add(documentSymbol);
                ArrayList<Symbol> documentReferences = context.schemaIndex.findSymbolReferences(documentSymbol);
                symbolOccurances.addAll(documentReferences);
            }

            String newFileURI = document.getFilePath() + newName + ".sd";

            // Check for name collision
            SchemaDocumentParser nameCollistionDocument = context.schemaIndex.findSchemaDocumentWithFileURI(newFileURI);
            if (nameCollistionDocument != null) {
                context.messageHandler.sendMessage(MessageType.Error, "Cannot rename schema to '" + newName + "' since the name is already taken.");

                return null;
            }

            workspaceEdits.addResourceOperation(new RenameFile(document.getFileURI(), newFileURI));
>>>>>>> 1d5f5226
        }

        ArrayList<SchemaTextDocumentEdit> documentEdits = createTextDocumentEditsFromSymbols(context, symbolOccurances, newName);
        workspaceEdits.addTextDocumentEdits(documentEdits);
        
        return workspaceEdits.exportEdits();
    }
}<|MERGE_RESOLUTION|>--- conflicted
+++ resolved
@@ -22,29 +22,6 @@
 
 public class SchemaRename {
 
-<<<<<<< HEAD
-    private static WorkspaceEdit renameFunction(EventPositionContext context, SchemaDocumentParser document, SchemaNode node, String newName) {
-        // TODO: find references
-
-        SchemaTextDocumentEdit documentEdits = new SchemaTextDocumentEdit(document.getVersionedTextDocumentIdentifier());
-        documentEdits.add(new TextEdit(node.getRange(), newName));
-        return documentEdits.exportWorkspaceEdit();
-
-    }
-
-    // private static void renameFile(EventContext context, String newFileURI) {
-    //     context.scheduler.closeDocument(context.document.getFileURI());
-    //     context.scheduler.openDocument(newFileURI);
-    // }
-
-    private static WorkspaceEdit renameSchema(EventPositionContext context, SchemaDocumentParser document, SchemaNode node, String newName) {
-        String newFileURI = document.getFilePath() + newName + ".sd";
-
-        // TODO: send a message to the user explaining the error
-        SchemaDocumentParser nameCollistionDocument = context.schemaIndex.findSchemaDocumentWithFileURI(newFileURI);
-        if (nameCollistionDocument != null) {
-            context.messageHandler.sendMessage(MessageType.Error, "Cannot rename schema to '" + newName + "' since the name is already taken.");
-=======
     public static ArrayList<SchemaTextDocumentEdit> createTextDocumentEditsFromSymbols(EventContext context, List<Symbol> symbols, String newName) {
         HashMap<String, SchemaTextDocumentEdit> documentEdits = new HashMap<>();
 
@@ -55,7 +32,6 @@
                 SchemaTextDocumentEdit documentEdit = new SchemaTextDocumentEdit(document.getVersionedTextDocumentIdentifier());
                 documentEdits.put(symbol.getFileURI(), documentEdit);
             }
->>>>>>> 1d5f5226
 
             SchemaTextDocumentEdit documentEdit = documentEdits.get(symbol.getFileURI());
             documentEdit.add(new TextEdit(symbol.getNode().getRange(), newName));
@@ -67,22 +43,18 @@
     public static WorkspaceEdit rename(EventPositionContext context, String newName) {
 
         SchemaNode node = context.document.getSymbolAtPosition(context.position);
-        if (node == null) {
+        if (node == null || !node.hasSymbol()) {
             return null;
         }
 
         // CASES: rename schema / document, field, struct, funciton
 
-<<<<<<< HEAD
-        Symbol symbol = context.schemaIndex.findSymbol(context.document.getFileURI(), node.getSymbol().getType(), node.getText());
-=======
-        TokenType type = node.getSymbolType();
-        if (type == TokenType.DOCUMENT) {
-            type = TokenType.SCHEMA;
+        SymbolType type = node.getSymbol().getType();
+        if (type == SymbolType.DOCUMENT) {
+            type = SymbolType.SCHEMA;
         }
 
         Symbol symbol = context.schemaIndex.findSymbol(context.document.getFileURI(), type, node.getText());
->>>>>>> 1d5f5226
         if (symbol == null) {
             // TODO: later maybe search for schema symbol in the document. And use that insted, if the symbol type is DOCUMENT
             context.messageHandler.sendMessage(MessageType.Error, "Could not find the symbol definition for: " + node.getText());
@@ -97,16 +69,6 @@
             return null;
         }
 
-<<<<<<< HEAD
-        SymbolType type = symbol.getType();
-
-        if (type == SymbolType.FUNCTION) {
-            return renameFunction(context, document, symbol.getNode(), newName);
-        }
-
-        if (type == SymbolType.SCHEMA) {
-            return renameSchema(context, document, symbol.getNode(), newName);
-=======
         context.schemaIndex.dumpIndex(context.logger);
 
         SchemaWorkspaceEdit workspaceEdits = new SchemaWorkspaceEdit();
@@ -114,12 +76,12 @@
         ArrayList<Symbol> symbolOccurances = context.schemaIndex.findSymbolReferences(symbol);
         symbolOccurances.add(symbol);
 
-        if (type == TokenType.SCHEMA) {
-            Symbol documentSymbol = context.schemaIndex.findSymbol(symbol.getFileURI(), TokenType.DOCUMENT, node.getText());
+        if (type == SymbolType.SCHEMA) {
+            Symbol documentSymbol = context.schemaIndex.findSymbol(symbol.getFileURI(), SymbolType.DOCUMENT, node.getText());
 
             context.logger.println(documentSymbol);
 
-            if (documentSymbol != null && documentSymbol.getType() == TokenType.DOCUMENT) {
+            if (documentSymbol != null && documentSymbol.getType() == SymbolType.DOCUMENT) {
                 context.logger.println("Found a document match!");
                 symbolOccurances.add(documentSymbol);
                 ArrayList<Symbol> documentReferences = context.schemaIndex.findSymbolReferences(documentSymbol);
@@ -129,15 +91,14 @@
             String newFileURI = document.getFilePath() + newName + ".sd";
 
             // Check for name collision
-            SchemaDocumentParser nameCollistionDocument = context.schemaIndex.findSchemaDocumentWithFileURI(newFileURI);
-            if (nameCollistionDocument != null) {
+            SchemaDocumentParser nameCollitionDocument = context.schemaIndex.findSchemaDocumentWithFileURI(newFileURI);
+            if (nameCollitionDocument != null) {
                 context.messageHandler.sendMessage(MessageType.Error, "Cannot rename schema to '" + newName + "' since the name is already taken.");
 
                 return null;
             }
 
             workspaceEdits.addResourceOperation(new RenameFile(document.getFileURI(), newFileURI));
->>>>>>> 1d5f5226
         }
 
         ArrayList<SchemaTextDocumentEdit> documentEdits = createTextDocumentEditsFromSymbols(context, symbolOccurances, newName);
