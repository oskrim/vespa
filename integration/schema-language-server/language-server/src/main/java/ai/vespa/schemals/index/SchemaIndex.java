--- conflicted
+++ resolved
@@ -80,20 +80,16 @@
         );
     }
 
-<<<<<<< HEAD
+    /*
+    * Searches for the given symbol ONLY in document pointed to by fileURI
+    */
     public Symbol findSymbolInFile(String fileURI, TokenType type, String identifier) {
-=======
-    /*
-     * Searches for the given symbol ONLY in document pointed to by fileURI
-     */
-    public Symbol findSymbolInDocument(String fileURI, TokenType type, String identifier) {
->>>>>>> 54c5b463
         SchemaIndexItem results = database.get(createDBKey(fileURI, type, identifier));
 
         if (results == null) {
             // Edge case for when a document is defined without explicitly stating the name.
             if (type == DOCUMENT) {
-                return findSymbolInDocument(fileURI, SCHEMA, identifier);
+                return findSymbolInFile(fileURI, SCHEMA, identifier);
             }
             return null;
         }
@@ -108,7 +104,7 @@
         List<String> inheritanceList = documentInheritanceGraph.getAllDocumentAncestorURIs(fileURI);
 
         for (var parentURI : inheritanceList) {
-            Symbol result = findSymbolInDocument(parentURI, type, identifier);
+            Symbol result = findSymbolInFile(parentURI, type, identifier);
             if (result != null) return result;
         }
         return null;
@@ -136,26 +132,10 @@
         return false;
     }
 
-<<<<<<< HEAD
-        for (var parentURI : inheritanceList) {
-            if (findSymbolInFile(parentURI, TokenType.STRUCT, typeName) != null) return true;
-        }
-=======
     public boolean resolveAnnotationReferenceNode(AnnotationReferenceNode annotationReferenceNode, String fileURI) {
         String annotationName = annotationReferenceNode.getText().toLowerCase();
->>>>>>> 54c5b463
 
         return findSymbol(fileURI, TokenType.ANNOTATION, annotationName) != null;
-    }
-
-    public Symbol findSymbolDefinition(String fileURI, TokenType symbolType, String identifier) {
-        List<String> inheritanceList = documentInheritanceGraph.getAllDocumentAncestorURIs(fileURI);
-
-        for (var parentURI : inheritanceList) {
-            Symbol results = findSymbolInFile(parentURI, symbolType, identifier);
-            if (results != null) return results;
-        }
-        return null;
     }
 
     public void dumpIndex(PrintStream logger) {
