package ai.vespa.schemals.context.parser;

import java.util.ArrayList;
import java.util.HashMap;
import java.util.HashSet;

import org.eclipse.lsp4j.Diagnostic;

import com.yahoo.schema.Schema;

import ai.vespa.schemals.context.ParseContext;
import ai.vespa.schemals.index.Symbol;
import ai.vespa.schemals.parser.Node;
import ai.vespa.schemals.parser.Token.TokenType;
import ai.vespa.schemals.parser.ast.annotationElm;
import ai.vespa.schemals.parser.ast.annotationOutside;
import ai.vespa.schemals.parser.ast.documentElm;
import ai.vespa.schemals.parser.ast.fieldElm;
import ai.vespa.schemals.parser.ast.fieldSetElm;
import ai.vespa.schemals.parser.ast.functionElm;
import ai.vespa.schemals.parser.ast.identifierStr;
import ai.vespa.schemals.parser.ast.identifierWithDashStr;
import ai.vespa.schemals.parser.ast.namedDocument;
import ai.vespa.schemals.parser.ast.rankProfile;
import ai.vespa.schemals.parser.ast.rootSchema;
import ai.vespa.schemals.parser.ast.structDefinitionElm;
import ai.vespa.schemals.parser.ast.structFieldDefinition;
import ai.vespa.schemals.parser.ast.structFieldElm;
import ai.vespa.schemals.tree.SchemaNode;
import ai.vespa.schemals.tree.SymbolDefinitionNode;

public class IdentifySymbolDefinition extends Identifier {

    public IdentifySymbolDefinition(ParseContext context) {
		super(context);
	}

    private static final HashMap<Class<? extends Node>, TokenType> identifierTypeMap = new HashMap<Class<? extends Node>, TokenType>() {{
        put(annotationElm.class, TokenType.ANNOTATION);
        put(annotationOutside.class, TokenType.ANNOTATION);
        put(rootSchema.class, TokenType.SCHEMA);
        put(documentElm.class, TokenType.DOCUMENT);
        put(namedDocument.class, TokenType.DOCUMENT);
        put(fieldElm.class, TokenType.FIELD);
        put(structFieldDefinition.class, TokenType.FIELD);
        put(fieldSetElm.class, TokenType.FIELDSET);
        put(structDefinitionElm.class, TokenType.STRUCT);
        put(structFieldElm.class, TokenType.STRUCT_FIELD);
        put(functionElm.class, TokenType.FUNCTION);
    }};

    private static final HashMap<Class<? extends Node>, TokenType> identifierWithDashTypeMap = new HashMap<Class<? extends Node>, TokenType>() {{
        put(rankProfile.class, TokenType.RANK_PROFILE);
    }};

    public ArrayList<Diagnostic> identify(SchemaNode node) {
        ArrayList<Diagnostic> ret = new ArrayList<Diagnostic>();

        boolean isIdentifier = node.isASTInstance(identifierStr.class);
        boolean isIdentifierWithDash = node.isASTInstance(identifierWithDashStr.class);

        if (!isIdentifier && !isIdentifierWithDash) return ret;

        SchemaNode parent = node.getParent();
        if (parent == null || parent.size() <= 1) return ret;

        // Prevent inheritance from beeing marked as a definition
        if (parent.indexOf(node) >= 3) return ret;

        HashMap<Class<? extends Node>, TokenType> searchMap = isIdentifier ? identifierTypeMap : identifierWithDashTypeMap;
        TokenType tokenType = searchMap.get(parent.getASTClass());
        if (tokenType == null) return ret;

        SymbolDefinitionNode newNode = new SymbolDefinitionNode(node, tokenType);
<<<<<<< HEAD
        if (context.schemaIndex().findSymbolInFile(context.fileURI(), tokenType, node.getText()) == null) {
            Symbol symbol = new Symbol(newNode, context.fileURI());
=======
        if (context.schemaIndex().findSymbolInDocument(context.fileURI(), tokenType, node.getText()) == null) {
            Symbol symbol = new Symbol(newNode);
>>>>>>> 54c5b463
            context.schemaIndex().insert(context.fileURI(), symbol);
        }

        return ret;
    }
}<|MERGE_RESOLUTION|>--- conflicted
+++ resolved
@@ -72,13 +72,8 @@
         if (tokenType == null) return ret;
 
         SymbolDefinitionNode newNode = new SymbolDefinitionNode(node, tokenType);
-<<<<<<< HEAD
         if (context.schemaIndex().findSymbolInFile(context.fileURI(), tokenType, node.getText()) == null) {
             Symbol symbol = new Symbol(newNode, context.fileURI());
-=======
-        if (context.schemaIndex().findSymbolInDocument(context.fileURI(), tokenType, node.getText()) == null) {
-            Symbol symbol = new Symbol(newNode);
->>>>>>> 54c5b463
             context.schemaIndex().insert(context.fileURI(), symbol);
         }
 
