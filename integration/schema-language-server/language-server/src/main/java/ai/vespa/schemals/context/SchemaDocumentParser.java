--- conflicted
+++ resolved
@@ -119,14 +119,10 @@
             lexer.setCST(CST);
         }
 
-<<<<<<< HEAD
         logger.println("Parsing: " + fileURI);
 
+        // logger.println("======== CST for file: " + fileURI + " ========");
         // CSTUtils.printTree(logger, CST);
-=======
-        logger.println("======== CST for file: " + fileURI + " ========");
-        CSTUtils.printTree(logger, CST);
->>>>>>> 4463834c
 
         schemaIndex.dumpIndex(logger);
 
