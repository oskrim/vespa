--- conflicted
+++ resolved
@@ -38,16 +38,8 @@
             IndexingLanguageResolver.resolveIndexingLanguage(context, currentNode, diagnostics);
         }
 
-<<<<<<< HEAD
-        // Language resolvers should be responsible for traversing their own language
-        if (currentNode.getLanguageType() != LanguageType.INDEXING) {
-            for (SchemaNode child : currentNode) {
-                traverse(context, child, diagnostics);
-            }
-=======
         for (SchemaNode child : currentNode) {
             traverse(context, child, diagnostics);
->>>>>>> 79ef97eb
         }
 
         // Some things need run after the children has run.
