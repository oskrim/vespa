--- conflicted
+++ resolved
@@ -177,13 +177,9 @@
             "../../../config-model/src/test/derived/emptydefault/emptydefault.sd",
             "../../../config-model/src/test/derived/exactmatch/exactmatch.sd",
             "../../../config-model/src/test/derived/fieldset/test.sd",
-<<<<<<< HEAD
             "../../../config-model/src/test/derived/flickr/flickrphotos.sd",
+            "../../../config-model/src/test/derived/function_arguments/test.sd",
             // "../../../config-model/src/test/derived/function_arguments_with_expressions/test.sd",
-=======
-            "../../../config-model/src/test/derived/function_arguments/test.sd",
-            "../../../config-model/src/test/derived/function_arguments_with_expressions/test.sd",
->>>>>>> 22390307
             "../../../config-model/src/test/derived/gemini2/gemini.sd",
             "../../../config-model/src/test/derived/hnsw_index/test.sd",
             "../../../config-model/src/test/derived/id/id.sd",
@@ -345,10 +341,8 @@
         BadFileTestCase[] tests = new BadFileTestCase[] {
             new BadFileTestCase("../../../config-model/src/test/derived/inheritfromnull/inheritfromnull.sd", 1),
             new BadFileTestCase("../../../config-model/src/test/derived/structinheritance/bad.sd", 1), // TODO: check that the error is correct
-<<<<<<< HEAD
             new BadFileTestCase("src/test/sdfiles/single/rankprofilefuncs.sd", 2),
-            new BadFileTestCase("../../../config-model/src/test/derived/function_arguments/test.sd", 4)
-=======
+            new BadFileTestCase("../../../config-model/src/test/derived/function_arguments/test.sd", 4),
             new BadFileTestCase("../../../config-model/src/test/derived/flickr/flickrphotos.sd", 1),
             new BadFileTestCase("../../../config-model/src/test/examples/badparse.sd", 2),
             new BadFileTestCase("../../../config-model/src/test/examples/badstruct.sd", 1),
@@ -365,7 +359,6 @@
             new BadFileTestCase("../../../config-model/src/test/examples/invalidsummarysource.sd", 1),
             new BadFileTestCase("../../../config-model/src/test/examples/stemmingresolver.sd", 1),
             new BadFileTestCase("src/test/sdfiles/single/rankprofilefuncs.sd", 2),
->>>>>>> 22390307
         };
 
         return Arrays.stream(tests)
