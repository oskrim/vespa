--- conflicted
+++ resolved
@@ -37,11 +37,8 @@
         "extensions": [
           ".sd",
           ".profile",
-<<<<<<< HEAD
-          ".yql"
-=======
+          ".yql",
           ".xml"
->>>>>>> dfe4d7b4
         ],
         "configuration": "./language-configuration.json"
       }
