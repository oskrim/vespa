--- conflicted
+++ resolved
@@ -146,11 +146,6 @@
         private final Set<ContainerEndpoint> endpoints;
         private final boolean isBootstrap;
         private final boolean isFirstTimeDeployment;
-<<<<<<< HEAD
-        private final boolean useAdaptiveDispatch;
-=======
-        private final double defaultTopKprobability;
->>>>>>> 034146bc
         private final boolean useDistributorBtreeDb;
         private final boolean useThreePhaseUpdates;
         private final Optional<EndpointCertificateSecrets> endpointCertificateSecrets;
