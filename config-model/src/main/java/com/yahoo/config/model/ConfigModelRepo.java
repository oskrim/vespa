--- conflicted
+++ resolved
@@ -138,11 +138,7 @@
                 continue;
             }
             if (tagName.equals("config")) {
-<<<<<<< HEAD
-                // this is only for our own use (system tests etc), undocumented:
-=======
                 // Top level config, mainly to be used by the Vespa team.
->>>>>>> a5593d8b
                 continue;
             }
             if ((tagName.equals("clients")) && deployState.isHosted())
