// Copyright 2019 Yahoo Holdings. Licensed under the terms of the Apache 2.0 license. See LICENSE in the project root.
package com.yahoo.config.model.deploy;

import com.google.common.collect.ImmutableList;
import com.yahoo.config.model.api.ApplicationRoles;
import com.yahoo.config.model.api.ConfigServerSpec;
import com.yahoo.config.model.api.ContainerEndpoint;
import com.yahoo.config.model.api.EndpointCertificateSecrets;
import com.yahoo.config.model.api.ModelContext;
import com.yahoo.config.model.api.Quota;
import com.yahoo.config.provision.ApplicationId;
import com.yahoo.config.provision.AthenzDomain;
import com.yahoo.config.provision.HostName;
import com.yahoo.config.provision.Zone;

import java.net.URI;
import java.util.Collections;
import java.util.List;
import java.util.Optional;
import java.util.Set;

/**
 * A test-only Properties class
 *
 * <p>Unfortunately this has to be placed in non-test source tree since lots of code already have test code (fix later)
 *
 * @author hakonhall
 */
public class TestProperties implements ModelContext.Properties {

    private boolean multitenant = false;
    private ApplicationId applicationId = ApplicationId.defaultId();
    private List<ConfigServerSpec> configServerSpecs = Collections.emptyList();
    private boolean hostedVespa = false;
    private Zone zone;
    private final Set<ContainerEndpoint> endpoints = Collections.emptySet();
    private boolean useDedicatedNodeForLogserver = false;
    private boolean useThreePhaseUpdates = false;
    private boolean useDirectStorageApiRpc = false;
    private boolean useFastValueTensorImplementation = false;
    private double defaultTermwiseLimit = 1.0;
    private String jvmGCOptions = null;
    private String sequencerType = "LATENCY";
    private String responseSequencerType = "ADAPTIVE";
    private int reponseNumThreads = 2;
    private Optional<EndpointCertificateSecrets> endpointCertificateSecrets = Optional.empty();
    private AthenzDomain athenzDomain;
    private ApplicationRoles applicationRoles;
    private Quota quota = Quota.unlimited();
    private boolean useAccessControlTlsHandshakeClientAuth;
<<<<<<< HEAD
=======
    private double jettyThreadpoolSizeFactor = 0.0;
    private boolean useAsyncMessageHandlingOnSchedule = false;
    private int contentNodeBucketDBStripeBits = 0;
    private int mergeChunkSize = 0x400000 - 0x1000; // 4M -4k
>>>>>>> 8915af7d

    @Override public boolean multitenant() { return multitenant; }
    @Override public ApplicationId applicationId() { return applicationId; }
    @Override public List<ConfigServerSpec> configServerSpecs() { return configServerSpecs; }
    @Override public HostName loadBalancerName() { return null; }
    @Override public URI ztsUrl() { return null; }
    @Override public String athenzDnsSuffix() { return null; }
    @Override public boolean hostedVespa() { return hostedVespa; }
    @Override public Zone zone() { return zone; }
    @Override public Set<ContainerEndpoint> endpoints() { return endpoints; }
    @Override public String jvmGCOptions() { return jvmGCOptions; }
    @Override public String feedSequencerType() { return sequencerType; }
    @Override public boolean isBootstrap() { return false; }
    @Override public boolean isFirstTimeDeployment() { return false; }
    @Override public boolean useDedicatedNodeForLogserver() { return useDedicatedNodeForLogserver; }
    @Override public Optional<EndpointCertificateSecrets> endpointCertificateSecrets() { return endpointCertificateSecrets; }
    @Override public double defaultTermwiseLimit() { return defaultTermwiseLimit; }
    @Override public boolean useThreePhaseUpdates() { return useThreePhaseUpdates; }
    @Override public boolean useDirectStorageApiRpc() { return useDirectStorageApiRpc; }
    @Override public boolean useFastValueTensorImplementation() { return useFastValueTensorImplementation; }
    @Override public Optional<AthenzDomain> athenzDomain() { return Optional.ofNullable(athenzDomain); }
    @Override public Optional<ApplicationRoles> applicationRoles() { return Optional.ofNullable(applicationRoles); }
    @Override public String responseSequencerType() { return responseSequencerType; }
    @Override public int defaultNumResponseThreads() { return reponseNumThreads; }
    @Override public boolean skipCommunicationManagerThread() { return false; }
    @Override public boolean skipMbusRequestThread() { return false; }
    @Override public boolean skipMbusReplyThread() { return false; }
    @Override public Quota quota() { return quota; }
    @Override public boolean useAccessControlTlsHandshakeClientAuth() { return useAccessControlTlsHandshakeClientAuth; }
<<<<<<< HEAD
=======
    @Override public double jettyThreadpoolSizeFactor() { return jettyThreadpoolSizeFactor; }
    @Override public boolean useAsyncMessageHandlingOnSchedule() { return useAsyncMessageHandlingOnSchedule; }
    @Override public int contentNodeBucketDBStripeBits() { return contentNodeBucketDBStripeBits; }
    @Override public int mergeChunkSize() { return mergeChunkSize; }

    public TestProperties setMergeChunkSize(int size) {
        mergeChunkSize = size;
        return this;
    }
    public TestProperties setContentNodeBucketDBStripeBits(int bits) {
        contentNodeBucketDBStripeBits = bits;
        return this;
    }

    public TestProperties setAsyncMessageHandlingOnSchedule(boolean value) {
        useAsyncMessageHandlingOnSchedule = value;
        return this;
    }
>>>>>>> 8915af7d

    public TestProperties setJvmGCOptions(String gcOptions) {
        jvmGCOptions = gcOptions;
        return this;
    }
    public TestProperties setFeedSequencerType(String type) {
        sequencerType = type;
        return this;
    }
    public TestProperties setResponseSequencerType(String type) {
        responseSequencerType = type;
        return this;
    }
    public TestProperties setResponseNumThreads(int numThreads) {
        reponseNumThreads = numThreads;
        return this;
    }
    public TestProperties setDefaultTermwiseLimit(double limit) {
        defaultTermwiseLimit = limit;
        return this;
    }

    public TestProperties setUseThreePhaseUpdates(boolean useThreePhaseUpdates) {
        this.useThreePhaseUpdates = useThreePhaseUpdates;
        return this;
    }

    public TestProperties setUseDirectStorageApiRpc(boolean useDirectStorageApiRpc) {
        this.useDirectStorageApiRpc = useDirectStorageApiRpc;
        return this;
    }

    public TestProperties setUseFastValueTensorImplementation(boolean useFastValueTensorImplementation) {
        this.useFastValueTensorImplementation = useFastValueTensorImplementation;
        return this;
    }

    public TestProperties setApplicationId(ApplicationId applicationId) {
        this.applicationId = applicationId;
        return this;
    }

    public TestProperties setHostedVespa(boolean hostedVespa) {
        this.hostedVespa = hostedVespa;
        return this;
    }

    public TestProperties setMultitenant(boolean multitenant) {
        this.multitenant = multitenant;
        return this;
    }

    public TestProperties setConfigServerSpecs(List<Spec> configServerSpecs) {
        this.configServerSpecs = ImmutableList.copyOf(configServerSpecs);
        return this;
    }

    public TestProperties setUseDedicatedNodeForLogserver(boolean useDedicatedNodeForLogserver) {
        this.useDedicatedNodeForLogserver = useDedicatedNodeForLogserver;
        return this;
    }

    public TestProperties setEndpointCertificateSecrets(Optional<EndpointCertificateSecrets> endpointCertificateSecrets) {
        this.endpointCertificateSecrets = endpointCertificateSecrets;
        return this;
    }

    public TestProperties setZone(Zone zone) {
        this.zone = zone;
        return this;
    }

    public TestProperties setAthenzDomain(AthenzDomain domain) {
        this.athenzDomain = domain;
        return this;
    }

    public TestProperties setApplicationRoles(ApplicationRoles applicationRoles) {
        this.applicationRoles = applicationRoles;
        return this;
    }

    public TestProperties setQuota(Quota quota) {
        this.quota = quota;
        return this;
    }

    public TestProperties useAccessControlTlsHandshakeClientAuth(boolean useAccessControlTlsHandshakeClientAuth) {
        this.useAccessControlTlsHandshakeClientAuth = useAccessControlTlsHandshakeClientAuth;
        return this;
    }

    public static class Spec implements ConfigServerSpec {

        private final String hostName;
        private final int configServerPort;
        private final int zooKeeperPort;

        public String getHostName() {
            return hostName;
        }

        public int getConfigServerPort() {
            return configServerPort;
        }

        public int getZooKeeperPort() {
            return zooKeeperPort;
        }

        @Override
        public boolean equals(Object o) {
            if (o instanceof ConfigServerSpec) {
                ConfigServerSpec other = (ConfigServerSpec)o;

                return hostName.equals(other.getHostName()) &&
                        configServerPort == other.getConfigServerPort() &&
                        zooKeeperPort == other.getZooKeeperPort();
            } else {
                return false;
            }
        }

        @Override
        public int hashCode() {
            return hostName.hashCode();
        }

        public Spec(String hostName, int configServerPort, int zooKeeperPort) {
            this.hostName = hostName;
            this.configServerPort = configServerPort;
            this.zooKeeperPort = zooKeeperPort;
        }
    }

}<|MERGE_RESOLUTION|>--- conflicted
+++ resolved
@@ -48,13 +48,9 @@
     private ApplicationRoles applicationRoles;
     private Quota quota = Quota.unlimited();
     private boolean useAccessControlTlsHandshakeClientAuth;
-<<<<<<< HEAD
-=======
-    private double jettyThreadpoolSizeFactor = 0.0;
     private boolean useAsyncMessageHandlingOnSchedule = false;
     private int contentNodeBucketDBStripeBits = 0;
     private int mergeChunkSize = 0x400000 - 0x1000; // 4M -4k
->>>>>>> 8915af7d
 
     @Override public boolean multitenant() { return multitenant; }
     @Override public ApplicationId applicationId() { return applicationId; }
@@ -84,9 +80,6 @@
     @Override public boolean skipMbusReplyThread() { return false; }
     @Override public Quota quota() { return quota; }
     @Override public boolean useAccessControlTlsHandshakeClientAuth() { return useAccessControlTlsHandshakeClientAuth; }
-<<<<<<< HEAD
-=======
-    @Override public double jettyThreadpoolSizeFactor() { return jettyThreadpoolSizeFactor; }
     @Override public boolean useAsyncMessageHandlingOnSchedule() { return useAsyncMessageHandlingOnSchedule; }
     @Override public int contentNodeBucketDBStripeBits() { return contentNodeBucketDBStripeBits; }
     @Override public int mergeChunkSize() { return mergeChunkSize; }
@@ -104,7 +97,6 @@
         useAsyncMessageHandlingOnSchedule = value;
         return this;
     }
->>>>>>> 8915af7d
 
     public TestProperties setJvmGCOptions(String gcOptions) {
         jvmGCOptions = gcOptions;
