<!-- Copyright Yahoo. Licensed under the terms of the Apache 2.0 license. See LICENSE in the project root. -->
<idea-plugin>
    <id>org.intellij.sdk.language</id>
    <name>SdReader</name>
    <version>1.0.0</version>

    <!-- Text to display as company information on Preferences/Settings | Plugin page -->
<<<<<<< HEAD
    <vendor>Vespa</vendor>
=======
    <vendor email="shahar.ariel@yahooinc.com">Yahoo</vendor>
>>>>>>> 9abe0196

    <!-- Product and plugin compatibility requirements -->
    <depends>com.intellij.java</depends>

    <!-- Text to display as description on Preferences/Settings | Plugin page -->
    <description><![CDATA[
    <p>Support for reading Vespa's SD files.</p>
    <p>Features:</p>
    <ul>
    <li>Structure View</li>
    <li>Find Usages</li>
    <li>Call Hierarchy (for functions/macros)</li>
    <li>Go To Declaration</li>
    <li>Go to Symbol</li>
    <li>Refactoring</li>
    <li>Syntax Highlighting</li>
    <li>Commenter- enable turning lines into a comment with "Code -> Comment with line comment"</li>
    </ul>
    <p>Find more information on Vespa's SD files <a href="https://docs.vespa.ai/en/reference/schema-reference.html">here</a>.</p>
    ]]></description>

    <!-- please see https://plugins.jetbrains.com/docs/intellij/plugin-compatibility.html
         on how to target different products -->
    <depends>com.intellij.modules.platform</depends>
    <depends>com.intellij.java</depends>

    <!-- Extension points defined by the plugin -->
    <extensions defaultExtensionNs="com.intellij">
        <fileType name="Sd File" implementationClass="org.intellij.sdk.language.SdFileType" fieldName="INSTANCE"
                  language="Sd" extensions="sd"/>
        <lang.parserDefinition language="Sd" implementationClass="org.intellij.sdk.language.parser.SdParserDefinition"/>
        <lang.syntaxHighlighterFactory language="Sd" implementationClass="org.intellij.sdk.language.SdSyntaxHighlighterFactory"/>
        <completion.contributor language="Sd" implementationClass="org.intellij.sdk.language.SdCompletionContributor"/>

        <lang.findUsagesProvider language="Sd" implementationClass="org.intellij.sdk.language.findUsages.SdFindUsagesProvider"/>
        <findUsagesHandlerFactory implementation="org.intellij.sdk.language.findUsages.SdFindUsagesHandlerFactory"/>
        <fileStructureGroupRuleProvider implementation="org.intellij.sdk.language.findUsages.SdRankProfileGroupingRuleProvider"/>
        <fileStructureGroupRuleProvider implementation="org.intellij.sdk.language.findUsages.SdDocumentSummaryGroupingRuleProvider"/>
        <elementDescriptionProvider implementation="org.intellij.sdk.language.psi.SdElementDescriptionProvider"/>

        <lang.psiStructureViewFactory language="Sd" implementationClass="org.intellij.sdk.language.structure.SdStructureViewFactory"/>
        <codeStyleSettingsProvider implementation="org.intellij.sdk.language.SdCodeStyleSettingsProvider"/>
        <langCodeStyleSettingsProvider implementation="org.intellij.sdk.language.SdLanguageCodeStyleSettingsProvider"/>
        <lang.commenter language="Sd" implementationClass="org.intellij.sdk.language.SdCommenter"/>
        <lang.refactoringSupport language="Sd" implementationClass="org.intellij.sdk.language.SdRefactoringSupportProvider"/>
        <gotoSymbolContributor implementation="org.intellij.sdk.language.SdChooseByNameContributor"/>
        <callHierarchyProvider language="Sd" implementationClass="org.intellij.sdk.language.hierarchy.SdCallHierarchyProvider"/>
    </extensions>
    
</idea-plugin><|MERGE_RESOLUTION|>--- conflicted
+++ resolved
@@ -5,11 +5,7 @@
     <version>1.0.0</version>
 
     <!-- Text to display as company information on Preferences/Settings | Plugin page -->
-<<<<<<< HEAD
     <vendor>Vespa</vendor>
-=======
-    <vendor email="shahar.ariel@yahooinc.com">Yahoo</vendor>
->>>>>>> 9abe0196
 
     <!-- Product and plugin compatibility requirements -->
     <depends>com.intellij.java</depends>
