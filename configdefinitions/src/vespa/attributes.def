# Copyright 2017 Yahoo Holdings. Licensed under the terms of the Apache 2.0 license. See LICENSE in the project root.
namespace=vespa.config.search

attribute[].name                string
attribute[].datatype            enum { STRING, UINT1, UINT2, UINT4, INT8, INT16, INT32, INT64, FLOAT, DOUBLE, PREDICATE, TENSOR, REFERENCE, NONE } default=NONE
attribute[].collectiontype      enum { SINGLE, ARRAY, WEIGHTEDSET } default=SINGLE
attribute[].removeifzero        bool default=false
attribute[].createifnonexistent bool default=false
attribute[].fastsearch          bool default=false
attribute[].huge                bool default=false
<<<<<<< HEAD
=======
# An attribute marked mutable can be updated by a query.
>>>>>>> 1cb1d1b1
attribute[].ismutable           bool default=false
attribute[].sortascending       bool default=true
attribute[].sortfunction        enum { RAW, LOWERCASE, UCA } default=UCA
attribute[].sortstrength        enum { PRIMARY, SECONDARY, TERTIARY, QUATERNARY, IDENTICAL } default=PRIMARY
attribute[].sortlocale          string default=""
# Allow bitvector postings in addition to btree postings ?
attribute[].enablebitvectors    bool default=false
# Allow only bitvector postings, i.e. drop btree postings to save memory.?
attribute[].enableonlybitvector bool default=false
# Allow fast access to this attribute at all times.
# If so, attribute is kept in memory also for non-searchable documents.
attribute[].fastaccess          bool default=false
attribute[].arity               int default=8
attribute[].lowerbound         long default=-9223372036854775808
attribute[].upperbound         long default=9223372036854775807
# The threshold is given as a ratio of the corpus size
attribute[].densepostinglistthreshold   double default=0.40
# Specification of tensor type if this attribute is of type TENSOR.
attribute[].tensortype         string default=""
# Whether this is an imported attribute (from parent document db) or not.
attribute[].imported           bool default=false<|MERGE_RESOLUTION|>--- conflicted
+++ resolved
@@ -8,10 +8,7 @@
 attribute[].createifnonexistent bool default=false
 attribute[].fastsearch          bool default=false
 attribute[].huge                bool default=false
-<<<<<<< HEAD
-=======
 # An attribute marked mutable can be updated by a query.
->>>>>>> 1cb1d1b1
 attribute[].ismutable           bool default=false
 attribute[].sortascending       bool default=true
 attribute[].sortfunction        enum { RAW, LOWERCASE, UCA } default=UCA
