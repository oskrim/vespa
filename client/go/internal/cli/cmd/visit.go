// Copyright Vespa.ai. Licensed under the terms of the Apache 2.0 license. See LICENSE in the project root.
// vespa visit command
// Author: arnej

package cmd

import (
	"bytes"
	"encoding/json"
	"fmt"
	"io"
	"net/http"
	"net/url"
	"strconv"
	"strings"
	"time"

	"github.com/spf13/cobra"
	"github.com/vespa-engine/vespa/client/go/internal/httputil"
	"github.com/vespa-engine/vespa/client/go/internal/ioutil"
	"github.com/vespa-engine/vespa/client/go/internal/vespa"
)

type visitArgs struct {
	contentCluster string
	fieldSet       string
	selection      string
	makeFeed       bool
	jsonLines      bool
	pretty         bool
	chunkCount     int
	from           string
	to             string
	slices         int
	sliceId        int
	bucketSpace    string
	bucketSpaces   []string
	waitSecs       int
	verbose        bool
	headers        []string
	stream         bool

	cli    *CLI
	header http.Header
}

func (v *visitArgs) writeBytes(b []byte) {
	v.cli.Stdout.Write(b)
}

func (v *visitArgs) writeString(s string) {
	v.writeBytes([]byte(s))
}

func (v *visitArgs) debugPrint(s string) {
	v.cli.printDebug(s)
}

func (v *visitArgs) dumpDocuments(documents []DocumentBlob) {
	comma := false
	pretty := false
	if v.makeFeed {
		comma = true
		pretty = v.pretty
	} else if !v.jsonLines {
		return
	}
	for _, value := range documents {
		if pretty {
			var prettyJSON bytes.Buffer
			parseError := json.Indent(&prettyJSON, value.blob, "", "    ")
			if parseError != nil {
				v.writeBytes(value.blob)
			} else {
				v.writeBytes(prettyJSON.Bytes())
			}
		} else {
			v.writeBytes(value.blob)
		}
		if comma {
			v.writeString(",\n")
		} else {
			v.writeString("\n")
		}
	}
}

var totalDocCount int

func newVisitCmd(cli *CLI) *cobra.Command {
<<<<<<< HEAD
	var (
		vArgs      visitArgs
	)
	targetFlags := NewTargetFlagsWithCLI(cli)
=======
	var vArgs visitArgs
>>>>>>> 5e4741db
	cmd := &cobra.Command{
		Use:   "visit",
		Short: "Retrieve and print all documents from Vespa",
		Long: `Retrieve and print all documents from Vespa.

By default, prints each document received on its own line (JSONL format).
`,
		Example: `$ vespa visit # get documents from any cluster
$ vespa visit --content-cluster search # get documents from cluster named "search"
$ vespa visit --field-set "[id]" # list document IDs
`,
		Args:              cobra.MaximumNArgs(0),
		DisableAutoGenTag: true,
		SilenceUsage:      true,
		RunE: func(cmd *cobra.Command, args []string) error {
			vArgs.cli = cli
			result := checkArguments(vArgs)
			if !result.Success {
				return fmt.Errorf("argument error: %s", result.Message)
			}
			header, err := httputil.ParseHeader(vArgs.headers)
			if err != nil {
				return err
			}
			vArgs.header = header
			waiter := cli.waiter(time.Duration(vArgs.waitSecs)*time.Second, cmd)
			service, err := documentService(cli, waiter, targetFlags)
			if err != nil {
				return err
			}
			if service.AuthMethod == "token" {
				err = cli.addBearerToken(&header)
				if err != nil {
					return err
				}
				service.TLSOptions.CertificateFile = ""
				service.TLSOptions.PrivateKeyFile = ""
			}
			if vArgs.verbose {
				service.CurlWriter = vespa.CurlWriter{Writer: cli.Stderr}
			}
			result = probeHandler(&vArgs, service, cli)
			if result.Success {
				result = visitClusters(&vArgs, service)
			}
			if !result.Success {
				return fmt.Errorf("visit failed: %s", result.Message)
			}
			vArgs.debugPrint(fmt.Sprintf("sum of 'documentCount': %d", totalDocCount))
			return nil
		},
	}
	targetFlags.AddFlags(cmd)
	cmd.Flags().StringVar(&vArgs.contentCluster, "content-cluster", "*", `Which content cluster to visit documents from`)
	cmd.Flags().StringVar(&vArgs.fieldSet, "field-set", "", `Which fieldset to ask for`)
	cmd.Flags().StringVar(&vArgs.selection, "selection", "", `Select subset of cluster`)
	cmd.Flags().BoolVar(&vArgs.jsonLines, "json-lines", true, `Output documents as JSON lines`)
	cmd.Flags().BoolVar(&vArgs.makeFeed, "make-feed", false, `Output JSON array suitable for vespa-feeder`)
	cmd.Flags().BoolVar(&vArgs.pretty, "pretty-json", false, `Format pretty JSON`)
	cmd.Flags().IntVar(&vArgs.chunkCount, "chunk-count", 1000, `Chunk by count`)
	cmd.Flags().StringVar(&vArgs.from, "from", "", `Timestamp to visit from, in seconds`)
	cmd.Flags().StringVar(&vArgs.to, "to", "", `Timestamp to visit up to, in seconds`)
	cmd.Flags().IntVar(&vArgs.sliceId, "slice-id", -1, `The number of the slice this visit invocation should fetch`)
	cmd.Flags().IntVar(&vArgs.slices, "slices", -1, `Split the document corpus into this number of independent slices`)
	cmd.Flags().StringSliceVar(&vArgs.bucketSpaces, "bucket-space", []string{"global", "default"}, `The "default" or "global" bucket space`)
	cmd.Flags().BoolVarP(&vArgs.verbose, "verbose", "v", false, `Print the equivalent curl command for the visit operation`)
	cmd.Flags().StringSliceVarP(&vArgs.headers, "header", "", nil, "Add a header to the HTTP request, on the format 'Header: Value'. This can be specified multiple times")
	cmd.Flags().BoolVar(&vArgs.stream, "stream", false, "Stream the HTTP responses")
	cli.bindWaitFlag(cmd, 0, &vArgs.waitSecs)
	return cmd
}

func getEpoch(timeStamp string) (int64, error) {
	t, err := strconv.ParseInt(timeStamp, 10, 64)
	if err != nil {
		t, err := time.Parse(time.RFC3339, timeStamp)
		if err != nil {
			return 0, err
		}
		return t.Unix(), nil
	}
	return t, nil
}

func checkArguments(vArgs visitArgs) (res OperationResult) {
	if vArgs.slices > 0 || vArgs.sliceId > -1 {
		if vArgs.slices <= 0 || vArgs.sliceId <= -1 {
			return Failure("Both 'slices' and 'slice-id' must be set")
		}
		if vArgs.sliceId >= vArgs.slices {
			return Failure("The 'slice-id' must be in range [0, slices)")
		}
	}
	// to and from will support RFC3339 format soon, add more validation then
	if vArgs.from != "" {
		_, err := getEpoch(vArgs.from)
		if err != nil {
			return Failure("Invalid 'from' argument: '" + vArgs.from + "': " + err.Error())
		}
	}
	if vArgs.to != "" {
		_, err := getEpoch(vArgs.to)
		if err != nil {
			return Failure("Invalid 'to' argument: '" + vArgs.to + "': " + err.Error())
		}
	}
	for _, b := range vArgs.bucketSpaces {
		switch b {
		case "default", "global":
			// Do nothing
		default:
			return Failure("Invalid 'bucket-space' argument '" + b + "', must be 'default' or 'global'")
		}
	}
	return Success("")
}

type HandlersInfo struct {
	Handlers []struct {
		HandlerId      string   `json:"id"`
		HandlerClass   string   `json:"class"`
		HandlerBundle  string   `json:"bundle"`
		ServerBindings []string `json:"serverBindings"`
	} `json:"handlers"`
}

func parseHandlersOutput(r io.Reader) (*HandlersInfo, error) {
	var handlersInfo HandlersInfo
	codec := json.NewDecoder(r)
	err := codec.Decode(&handlersInfo)
	return &handlersInfo, err
}

func probeHandler(vArgs *visitArgs, service *vespa.Service, cli *CLI) (res OperationResult) {
	urlPath := service.BaseURL + "/"
	url, urlParseError := url.Parse(urlPath)
	if urlParseError != nil {
		return Failure("Invalid request path: '" + urlPath + "': " + urlParseError.Error())
	}
	request := &http.Request{
		URL:    url,
		Method: "GET",
		Header: vArgs.header,
	}
	timeout := time.Duration(90) * time.Second
	response, err := service.Do(request, timeout)
	if err != nil {
		return Failure("Request failed: " + err.Error())
	}
	defer response.Body.Close()
	if response.StatusCode == 200 {
		handlersInfo, err := parseHandlersOutput(response.Body)
		if err != nil || len(handlersInfo.Handlers) == 0 {
			cli.printWarning("Could not parse JSON response from"+urlPath, err.Error())
			return Failure("Bad endpoint")
		}
		for _, h := range handlersInfo.Handlers {
			if strings.HasSuffix(h.HandlerClass, "DocumentV1ApiHandler") {
				for _, binding := range h.ServerBindings {
					if strings.Contains(binding, "/document/v1/") {
						return Success("handler OK")
					}
				}
				w := fmt.Sprintf("expected /document/v1/ binding, but got: %v", h.ServerBindings)
				cli.printWarning(w)
			}
		}
		cli.printWarning("Missing /document/v1/ API; add <document-api /> to the container cluster declaration in services.xml")
		return Failure("Missing /document/v1 API")
	} else {
		return FailureWithPayload(service.Description()+" at "+request.URL.Host+": "+response.Status, ioutil.ReaderToJSON(response.Body))
	}
}

func visitClusters(vArgs *visitArgs, service *vespa.Service) (res OperationResult) {
	clusters := []string{
		vArgs.contentCluster,
	}
	if vArgs.contentCluster == "*" {
		clusters = probeVisit(vArgs, service)
	}
	if vArgs.makeFeed {
		vArgs.writeString("[\n")
	}
	for _, b := range vArgs.bucketSpaces {
		for _, c := range clusters {
			vArgs.bucketSpace = b
			vArgs.contentCluster = c
			res = runVisit(vArgs, service)
			if !res.Success {
				return res
			}
			vArgs.debugPrint("Success: " + res.Message)
		}
	}
	if vArgs.makeFeed {
		vArgs.writeString("{}\n]\n")
	}
	return res
}

func probeVisit(vArgs *visitArgs, service *vespa.Service) []string {
	clusters := make([]string, 0, 3)
	vvo, _ := runOneVisit(vArgs, service, "")
	if vvo != nil {
		msg := vvo.ErrorMsg
		if strings.Contains(msg, "no content cluster '*'") {
			for idx, value := range strings.Split(msg, ",") {
				if idx > 0 {
					parts := strings.Split(value, "'")
					if len(parts) == 3 {
						clusters = append(clusters, parts[1])
					}
				}
			}
		}
	}
	return clusters
}

func runVisit(vArgs *visitArgs, service *vespa.Service) (res OperationResult) {
	vArgs.debugPrint(fmt.Sprintf("trying to visit: '%s'", vArgs.contentCluster))
	totalDocuments := 0
	var continuationToken string
	for {
		var vvo *VespaVisitOutput
		vvo, res = runOneVisit(vArgs, service, continuationToken)
		if !res.Success {
			if vvo != nil && vvo.ErrorMsg != "" {
				vArgs.cli.printWarning(vvo.ErrorMsg)
			}
			return res
		}
		vArgs.dumpDocuments(vvo.Documents)
		vArgs.debugPrint(fmt.Sprintf("got %d documents", len(vvo.Documents)))
		totalDocuments += len(vvo.Documents)
		continuationToken = vvo.Continuation
		if continuationToken == "" {
			break
		}
	}
	res.Message = fmt.Sprintf("%s [%d documents visited]", res.Message, totalDocuments)
	return
}

func quoteArgForUrl(arg string) string {
	var buf strings.Builder
	buf.Grow(len(arg))
	for _, r := range arg {
		switch {
		case 'a' <= r && r <= 'z':
			buf.WriteRune(r)
		case 'A' <= r && r <= 'Z':
			buf.WriteRune(r)
		case '0' <= r && r <= '9':
			buf.WriteRune(r)
		case r <= ' ' || r > '~':
			buf.WriteRune('+')
		default:
			s := fmt.Sprintf("%s%02X", "%", r)
			buf.WriteString(s)
		}
	}
	return buf.String()
}

func runOneVisit(vArgs *visitArgs, service *vespa.Service, contToken string) (*VespaVisitOutput, OperationResult) {
	urlPath := service.BaseURL + "/document/v1/?cluster=" + quoteArgForUrl(vArgs.contentCluster)
	if vArgs.fieldSet != "" {
		urlPath += "&fieldSet=" + quoteArgForUrl(vArgs.fieldSet)
	}
	if vArgs.selection != "" {
		urlPath += "&selection=" + quoteArgForUrl(vArgs.selection)
	}
	if contToken != "" {
		urlPath += "&continuation=" + contToken
	}
	if vArgs.chunkCount > 0 {
		urlPath += fmt.Sprintf("&wantedDocumentCount=%d", vArgs.chunkCount)
	}
	if vArgs.from != "" {
		fromSeconds, _ := getEpoch(vArgs.from)
		urlPath += fmt.Sprintf("&fromTimestamp=%d", fromSeconds*1000000)
	}
	if vArgs.to != "" {
		toSeconds, _ := getEpoch(vArgs.to)
		urlPath += fmt.Sprintf("&toTimestamp=%d", toSeconds*1000000)
	}
	if vArgs.slices > 0 {
		urlPath += fmt.Sprintf("&slices=%d&sliceId=%d", vArgs.slices, vArgs.sliceId)
	}
	if vArgs.bucketSpace != "" {
		urlPath += "&bucketSpace=" + vArgs.bucketSpace
	}
	urlPath += fmt.Sprintf("&stream=%t", vArgs.stream)
	url, urlParseError := url.Parse(urlPath)
	if urlParseError != nil {
		return nil, Failure("Invalid request path: '" + urlPath + "': " + urlParseError.Error())
	}
	request := &http.Request{
		URL:    url,
		Method: "GET",
		Header: vArgs.header,
	}
	timeout := time.Duration(900) * time.Second
	response, err := service.Do(request, timeout)
	if err != nil {
		return nil, Failure("Request failed: " + err.Error())
	}
	defer response.Body.Close()
	vvo, err := parseVisitOutput(response.Body)
	switch {
	case response.StatusCode == 200:
		if err == nil {
			totalDocCount += vvo.DocumentCount
			if vvo.DocumentCount != len(vvo.Documents) {
				vArgs.cli.printWarning(fmt.Sprintf("Inconsistent contents from: %v", url))
				vArgs.cli.printWarning(fmt.Sprintf("claimed count: %d", vvo.DocumentCount))
				vArgs.cli.printWarning(fmt.Sprintf("document blobs: %d", len(vvo.Documents)))
				return nil, Failure("Inconsistent contents from document API")
			}
			return vvo, Success("visited " + vArgs.contentCluster)
		} else {
			return nil, Failure("error reading response: " + err.Error())
		}
	case response.StatusCode/100 == 4:
		return vvo, FailureWithPayload("Invalid document operation: "+response.Status, ioutil.ReaderToJSON(response.Body))
	default:
		return vvo, FailureWithPayload(service.Description()+" at "+request.URL.Host+": "+response.Status, ioutil.ReaderToJSON(response.Body))
	}
}

type DocumentBlob struct {
	blob []byte
}

func (d *DocumentBlob) UnmarshalJSON(data []byte) error {
	d.blob = make([]byte, len(data))
	copy(d.blob, data)
	return nil
}

func (d *DocumentBlob) MarshalJSON() ([]byte, error) {
	return d.blob, nil
}

type VespaVisitOutput struct {
	PathId        string         `json:"pathId"`
	Documents     []DocumentBlob `json:"documents"`
	DocumentCount int            `json:"documentCount"`
	Continuation  string         `json:"continuation"`
	ErrorMsg      string         `json:"message"`
}

func parseVisitOutput(r io.Reader) (*VespaVisitOutput, error) {
	codec := json.NewDecoder(r)
	var parsedJson VespaVisitOutput
	err := codec.Decode(&parsedJson)
	if err != nil {
		return nil, fmt.Errorf("could not decode JSON, error: %s", err.Error())
	}
	return &parsedJson, nil
}<|MERGE_RESOLUTION|>--- conflicted
+++ resolved
@@ -88,14 +88,8 @@
 var totalDocCount int
 
 func newVisitCmd(cli *CLI) *cobra.Command {
-<<<<<<< HEAD
-	var (
-		vArgs      visitArgs
-	)
+	var vArgs visitArgs
 	targetFlags := NewTargetFlagsWithCLI(cli)
-=======
-	var vArgs visitArgs
->>>>>>> 5e4741db
 	cmd := &cobra.Command{
 		Use:   "visit",
 		Short: "Retrieve and print all documents from Vespa",
